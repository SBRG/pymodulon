--- conflicted
+++ resolved
@@ -1,25 +1,20 @@
 [bumpversion]
-<<<<<<< HEAD
 current_version = 0.1.1.dev0
 commit = True
-=======
-current_version = 0.1.0.dev4
-commit = False
->>>>>>> 0705c25f
 tag = False
 tag_name = v{new_version}
 parse = (?P<major>\d+)
 	\.(?P<minor>\d+)
 	\.(?P<patch>\d+)
 	(?P<release>[.dev|a|b|rc|.post]*)(?P<build>\d*)
-serialize = 
+serialize =
 	{major}.{minor}.{patch}{release}{build}
 	{major}.{minor}.{patch}
 
 [bumpversion:part:release]
 optional_value = prod
 first_value = .dev
-values = 
+values =
 	.dev
 	prod
 
