"""
Plotting functions for iModulons
"""
from collections import Counter
from typing import Dict, Tuple

import matplotlib.pyplot as plt
import pandas as pd
import seaborn as sns
from adjustText import adjust_text
from matplotlib.patches import Rectangle
from scipy.optimize import OptimizeWarning, curve_fit
from sklearn.base import clone
from sklearn.cluster import AgglomerativeClustering
from sklearn.metrics import pairwise_distances, r2_score, silhouette_samples, silhouette_score

from pymodulon.compare import _convert_gene_index
from pymodulon.core import IcaData
from pymodulon.enrichment import *
from pymodulon.util import *
from pymodulon.util import _parse_sample


#############
# Bar Plots #
#############


def barplot(
        values: pd.Series,
        sample_table: pd.DataFrame,
        ylabel: str = "",
        projects: Optional[Union[List, str]] = None,
        highlight: Optional[Union[List, str]] = None,
        ax: Optional[Ax] = None,
        legend_kwargs: Optional[Dict] = None,
) -> Ax:
    """
    Creates an overlaid scatter and barplot for a set of values (either gene
    expression levels or iModulon activities)

    Args:
        values: List of values to plot
        sample_table: Sample table from IcaData object
        ylabel: y-axis label
        projects: Project(s) to show
        highlight: Project(s) to highlight
        ax: Matplotlib axis object
        legend_kwargs: Dictionary of arguments for the legend

    Returns: A matplotlib axis object

    """

    # Remove extra projects
    if isinstance(projects, str):
        projects = [projects]

    if projects is not None and len(projects) == 1:
        highlight = projects

    if projects is not None and "project" in sample_table:
        sample_table = sample_table[sample_table.project.isin(projects)]
        values = values[sample_table.index]

    if ax is None:
        figsize = (len(values) / 15 + 0.5, 2)
        fig, ax = plt.subplots(figsize=figsize)

    # Get ymin and max
    ymin = values.min()
    ymax = values.max()
    yrange = ymax - ymin
    ymax = max(1, max(ymax * 1.1, ymax + yrange * 0.1))
    ymin = min(-1, min(ymin * 1.1, ymin - yrange * 0.1))
    yrange = ymax - ymin

    # Add project-specific information
    if "project" in sample_table.columns and "condition" in sample_table.columns:

        # Sort data by project/condition to ensure replicates are together
        metadata = sample_table.loc[:, ["project", "condition"]]
        metadata = metadata.sort_values(["project", "condition"])
        metadata["name"] = metadata.project + " - " + metadata.condition

        # Coerce highlight to iterable
        if highlight is None:
            highlight = []
        elif isinstance(highlight, str):
            highlight = [highlight]

        # Get X and Y values for scatter points
        metadata["y"] = values
        metadata["x"] = np.cumsum(~metadata[["name"]].duplicated())

        # Get heights for barplot
        bar_vals = metadata.groupby("x").mean()

        # Add colors and names
        bar_vals["name"] = metadata.drop_duplicates("name").name.values
        bar_vals["project"] = metadata.drop_duplicates("name").project.values

        # Plot bars for highlighted samples
        color_vals = bar_vals[bar_vals.project.isin(highlight)]
        color_cycle = [
            "tab:red",
            "tab:orange",
            "tab:green",
            "tab:purple",
            "tab:brown",
            "tab:pink",
            "tab:gray",
            "tab:olive",
            "tab:cyan",
        ]
        i = 0
        for name, group in color_vals.groupby("name"):
            ax.bar(
                group.index,
                group.y,
                color=color_cycle[i],
                width=1,
                linewidth=0,
                align="edge",
                zorder=1,
                label=name,
            )
            i = (i + 1) % len(color_cycle)

        # Plot bars for non-highlighted samples
        other_vals = bar_vals[~bar_vals.project.isin(highlight)]
        ax.bar(
            other_vals.index,
            other_vals.y,
            color="tab:blue",
            width=1,
            linewidth=0,
            align="edge",
            zorder=1,
            label=None,
        )
        ax.scatter(metadata.x + 0.5, metadata.y, color="k", zorder=2, s=10)

        # Get project names and sizes
        projects = metadata.project.drop_duplicates()
        md_cond = metadata.drop_duplicates(["name"])
        project_sizes = [len(md_cond[md_cond.project == proj]) for proj in
                         projects]
        nbars = len(md_cond)

        # Draw lines to discriminate between projects
        proj_lines = np.cumsum([1] + project_sizes)
        ax.vlines(proj_lines, ymin, ymax, colors="lightgray", linewidth=1)

        # Add project names
        texts = []
        start = 2
        for proj, size in zip(projects, project_sizes):
            x = start + size / 2
            texts.append(
                ax.text(
                    x, ymin - yrange * 0.02, proj, ha="right", va="top",
                    rotation=45
                )
            )
            start += size

        # Add legend
        if not color_vals.empty:
            kwargs = {
                "bbox_to_anchor": (1, 1),
                "ncol": len(color_vals.name.unique()) // 6 + 1,
            }

            if legend_kwargs is not None:
                kwargs.update(legend_kwargs)

            ax.legend(**kwargs)

    else:
        warnings.warn(
            'Missing "project" and "condition" columns in sample ' "table.")
        ax.bar(range(len(values)), values, width=1, align="edge")
        nbars = len(values)

    # Set axis limits
    xmin = -0.5
    xmax = nbars + 2.5
    ax.set_xlim(xmin, xmax)
    ax.set_ylim(ymin, ymax)

    # Axis labels
    ax.set_ylabel(ylabel, fontsize=12)
    ax.set_xticks([])

    # X-axis
    ax.hlines(0, xmin, xmax, color="k")

    return ax


def plot_expression(
        ica_data: IcaData,
        gene: str,
        projects: Union[List, str] = None,
        highlight: Union[List, str] = None,
        ax: Optional[Ax] = None,
        legend_kwargs: Optional[Dict] = None,
) -> Ax:
    """
    Creates a barplot showing an gene's expression across the compendium
    Args:
        ica_data: IcaData Object
        gene: Gene locus tag or name
        projects: Name(s) of projects to show (default: show all)
        highlight: Name(s) of projects to highlight (default: None)
        ax: Matplotlib axis object
        legend_kwargs: Dictionary of arguments to be passed to legend

    Returns: A matplotlib axis object

    """
    # Check that gene exists
    if gene in ica_data.X.index:
        values = ica_data.X.loc[gene]
        label = "{} Expression".format(gene)
    else:
        locus = ica_data.name2num(gene)
        values = ica_data.X.loc[locus]
        label = "${}$ Expression".format(gene)

    return barplot(
        values, ica_data.sample_table, label, projects, highlight, ax,
        legend_kwargs
    )


def plot_activities(
        ica_data: IcaData,
        imodulon: ImodName,
        projects: Union[List, str] = None,
        highlight: Union[List, str] = None,
        ax: Optional[Ax] = None,
        legend_kwargs: Optional[Dict] = None,
) -> Ax:
    """
    Creates a barplot showing an iModulon's activity across the compendium
    Args:
        ica_data: IcaData Object
        imodulon: iModulon name
        projects: Name(s) of projects to show (default: show all)
        highlight: Name(s) of projects to highlight (default: None)
        ax: Matplotlib axis object
        legend_kwargs: Dictionary of arguments to be passed to legend

    Returns: A matplotlib axis object

    """
    # Check that iModulon exists
    if imodulon in ica_data.A.index:
        values = ica_data.A.loc[imodulon]
    else:
        raise ValueError(f"iModulon does not exist: {imodulon}")

    label = "{} iModulon\nActivity".format(imodulon)

    return barplot(
        values, ica_data.sample_table, label, projects, highlight, ax,
        legend_kwargs
    )


def plot_metadata(
        ica_data: IcaData,
        column,
        projects: Union[List, str] = None,
        highlight: Union[List, str] = None,
        ax: Optional[Ax] = None,
        legend_kwargs: Optional[Dict] = None,
) -> Ax:
    """
    Creates a barplot for values in the sample table

    Args:
        ica_data: IcaData Object
        column: Column name to plot
        projects: Name(s) of projects to show (default: show all)
        highlight: Name(s) of projects to highlight (default: None)
        ax: Matplotlib axis object
        legend_kwargs: Dictionary of arguments to be passed to legend

    Returns: A matplotlib axis object
    """
    # Check that column exists
    if column in ica_data.sample_table.columns:
        # Make sure the column is filled with numbers
        if not pd.api.types.is_numeric_dtype(ica_data.sample_table[column]):
            raise ValueError("Metadata column {} is not numeric".format(column))

        # Remove null values
        table = ica_data.sample_table[ica_data.sample_table[column].notnull()]
        values = ica_data.sample_table[column]

    else:
        raise ValueError("Column not in sample table: {}".format(column))

    return barplot(values, table, column, projects, highlight, ax,
                   legend_kwargs)


def plot_regulon_histogram(
        ica_data: IcaData,
        imodulon: ImodName,
        regulator: str = None,
        bins: Optional[Union[int, Sequence, str]] = None,
        kind: str = "overlap",
        ax: Optional[Ax] = None,
        hist_label: Tuple[str, str] = ("Not regulated", "Regulon Genes"),
        color: Union[Sequence[Tuple], Sequence[str]] = ("#aaaaaa", "salmon"),
        alpha: float = 0.7,
        ax_font_kwargs: Optional[Dict] = None,
        legend_kwargs: Optional[Dict] = None,
) -> Ax:
    """
    Plots a histogram of regulon vs non-regulon genes by iModulon weighting.

    Parameters
    ----------
    ica_data: pymodulon.core.IcaData
        IcaData container object
    imodulon: int, str
        The name of the iModulon to plot in regards to. Used to determine
        gene weights
    regulator: str
        Name of regulator to compare enrichment against. Determines which
        genes are in the regulon and which are not.
    bins: int, Sequence, str
        The bins to use when generating the histogram. Passed on to
        `ax.hist()`
    kind: 'overlap', 'side'
        Whether to plot an overlapping or side-by-side comparison histogram
    ax: matplotlib.axes instance
        The axes instance on which to generate the scatter-plot. If None is
        provided, generates a new figure and axes instance to use
    hist_label: Tuple[str, str]
        The label to use when plotting the regulon and non-regulon genes.
        Takes into a tuple of 2 values (first for non-regulon genes,
        second for regulon genes). Passed on to `ax.hist()`
    color: Sequence of tuples and/or str
        The colors to use for regulon and non-regulon genes. Takes a
        Sequence of 2 values (first for non-regulon genes, second for
        regulon genes). Passed on to `ax.hist()`
    alpha: float
        Sets the opacity of the histogram (0 = transparent, 1 = opaque).
        Passed on to `ax.hist()`
    ax_font_kwargs: dict
        kwargs that are passed onto `ax.set_xlabel()` and `ax.set_ylabel()`
    legend_kwargs: dict
        kwargs that are passed onto `ax.legend()`

    Returns
    -------
    ax: matplotlib.axes instance
        Returns the axes instance on which the histogram is generated
    """
    # Check that iModulon exists
    if imodulon not in ica_data.M.columns:
        raise ValueError(f"iModulon does not exist: {imodulon}")

    # If ax is None, create ax on which to generate histogram
    if ax is None:
        fig, ax = plt.subplots()

    # If bins is None, generate optimal number of bins
    if bins is None:
        bin_arr = _mod_freedman_diaconis(ica_data, imodulon)
    else:
        bin_arr = bins

    # If no TRN in IcaData, regulon genes cannot be determined and plotted
    if ica_data.trn.empty:
        reg = None

    # If regulator is given, use it to find regulon genes
    elif regulator is not None:
        reg = regulator

    # If regulator is not given, use imodulon_table to find regulator
    elif not ica_data.imodulon_table.empty:
        reg = ica_data.imodulon_table.loc[imodulon, "regulator"]
        if pd.isna(reg):
            reg = None

    # If no imodulon_table in IcaData, compute trn enrichment to find the
    # regulator. Note that trn enrichment is computed using `max_regs` = 1
    else:
        df_enriched = ica_data.compute_trn_enrichment(imodulons=imodulon)
        df_top_enrich = df_enriched.sort_values(
            ["imodulon", "qvalue", "n_regs"]
        ).drop_duplicates("imodulon")
        reg = df_top_enrich.set_index("imodulon").loc[imodulon, "regulator"]
        if not isinstance(reg, str):
            if pd.isna(reg):
                reg = None

    # Use regulator value to find regulon genes
    if reg is not None:
        reg_genes = parse_regulon_str(reg, ica_data.trn)
    else:
        reg_genes = set()

    # Handle custom kwargs
    if ax_font_kwargs is None:
        ax_font_kwargs = {}

    if legend_kwargs is None:
        legend_kwargs = dict({"loc": "upper right"})

    # Histogram
    non_reg_genes = set(ica_data.gene_names) - reg_genes
    reg_arr = ica_data.M[imodulon].loc[reg_genes]
    non_reg_arr = ica_data.M[imodulon].loc[non_reg_genes]

    if kind == "overlap":
        ax.hist(
            non_reg_arr, bins=bin_arr, alpha=alpha, color=color[0],
            label=hist_label[0]
        )
        ax.hist(reg_arr, bins=bin_arr, alpha=alpha, color=color[1],
                label=hist_label[1])

    elif kind == "side":
        arr = np.array([non_reg_arr, reg_arr], dtype="object")
        # noinspection PyTypeChecker
        ax.hist(arr, bins=bin_arr, alpha=alpha, color=color, label=hist_label)

    else:
        raise ValueError(
            f"{kind} is not a valid option. `kind` must be "
            'either "overlap" or "side"'
        )

    # Set y-axis to log-scale
    ax.set_yscale("log")

    # Add thresholds to scatterplot (dashed lines)
    ymin, ymax = ax.get_ylim()
    thresh = abs(ica_data.thresholds[imodulon])
    if thresh != 0:
        ax.vlines(
            [-thresh, thresh],
            ymin=ymin,
            ymax=ymax,
            colors="k",
            linestyles="dashed",
            linewidth=1,
        )

    ax.set_ylim(ymin, ymax)

    # Set x and y labels
    ax.set_xlabel(f"{imodulon} Gene Weight", **ax_font_kwargs)
    ax.set_ylabel("Number of Genes", **ax_font_kwargs)

    # Add legend
    ax.legend(**legend_kwargs)

    return ax


################
# Scatterplots #
################


def scatterplot(
        x: pd.Series,
        y: pd.Series,
        groups: Optional[Dict] = None,
        colors: Optional[Union[str, List, Dict]] = None,
        show_labels: Union[bool, str] = "auto",
        adjust_labels: bool = True,
        line45: bool = False,
        line45_margin: float = 0,
        fit_line: bool = False,
        fit_metric: str = "pearson",
        xlabel: str = "",
        ylabel: str = "",
        ax: Optional[Ax] = None,
        legend: bool = True,
        ax_font_kwargs: Optional[Dict] = None,
        scatter_kwargs: Optional[Dict] = None,
        label_font_kwargs: Optional[Dict] = None,
        legend_kwargs: Optional[Dict] = None,
) -> Ax:
    """
    Generates a scatter-plot of the data given, with options for coloring by
    group, adding labels, adding lines, and generating correlation or
    determination coefficients.

    Parameters
    ----------
    x: pd.Series
        The data to be plotted on the x-axis
    y: pd.Series
        The data to be plotted on the x-axis
    groups: dict
        A mapping of data-points that form groups in the data
    colors: str, list, or dict
        Color of points, list of colors to use for different groups, or dictionary
        mapping groups to colors
    show_labels: bool, str
        An option that toggles whether data-points are given labels
    adjust_labels: bool
        An option that ensures labels on data are sufficiently spread out
        and readable
    line45: bool
        An option to add a 45 degree line to the scatter-plot, useful
        for comparison with R^2 values
    line45_margin: float
        An option that adds margins around the 45 degree line. The larger
        this number, the larger the margin (distance from line45)
    fit_line: bool
        An option to add a line of best fit on the scatter-plot
    fit_metric: str
        The metric to use for finding the line of best fit. Options include
        pearson-r, spearman-r, or r^2
    xlabel: str
        The label to use for the x-axis of the plot
    ylabel: str
        The label to use for the y-axis of the plot
    ax: matplotlib.axes instance
        The axes instance on which to generate the scatter-plot. If None is
        provided, generates a new figure and axes instance to use
    legend: bool
        An option on whether to show the legend (default: True)
    ax_font_kwargs: dict
        kwargs that are passed onto `ax.set_xlabel()` and `ax.set_ylabel()`
    scatter_kwargs: dict
        kwargs that are passed onto `ax.scatter()`
    label_font_kwargs: dict
        kwargs that are passed onto `ax.text()`
    legend_kwargs: dict
        kwargs that are passed onto `ax.legend()`

    Returns
    -------
    ax: matplotlib.axes instance
        Returns the axes instance on which the scatter-plot is generated
    """

    if ax is None:
        fig, ax = plt.subplots()

    if show_labels == "auto":
        show_labels = len(x) <= 20

    if not (
            isinstance(x, pd.Series)
            and isinstance(y, pd.Series)
            and (
                    x.index.astype(str).sort_values() == y.index.astype(
                str).sort_values()
            ).all()
    ):
        raise TypeError("X and Y must be pandas series with the same index")

    # Set up data object
    data = pd.DataFrame({"x": x, "y": y})

    # Add group information
    data["group"] = ""
    if groups is not None:
        for k, val in groups.items():
            data.loc[k, "group"] = val

    # Handle custom kwargs
    if ax_font_kwargs is None:
        ax_font_kwargs = {}

    if label_font_kwargs is None:
        label_font_kwargs = {}

    if legend_kwargs is None:
        legend_kwargs = {}

    if scatter_kwargs is None:
        scatter_kwargs = {}

    # Get x and y limits
    margin = 0.1
    xrange = x.max() - x.min()
    yrange = y.max() - y.min()
    xmin = x.min() - xrange * margin
    xmax = x.max() + xrange * margin
    ymin = y.min() - yrange * margin
    ymax = y.max() + yrange * margin
    allmin = max(xmin, ymin)
    allmax = min(xmax, ymax)

    # Add 45 degree line
    if line45:
        # Plot diagonal lines
        ax.plot(
            [allmin, allmax],
            [allmin, allmax],
            color="k",
            linestyle="dashed",
            linewidth=0.5,
            zorder=0,
        )

        if line45_margin > 0:
            diff = pd.DataFrame(abs(data.x - data.y), index=data.index)
            hidden = diff.loc[diff[0] < line45_margin]
            data.loc[hidden.index, "group"] = "hidden"
            ax.plot(
                [max(xmin, ymin + line45_margin),
                 min(xmax, ymax + line45_margin)],
                [max(ymin, xmin - line45_margin),
                 min(ymax, xmax - line45_margin)],
                color="gray",
                linestyle="dashed",
                linewidth=0.5,
                zorder=0,
            )
            ax.plot(
                [max(xmin, ymin - line45_margin),
                 min(xmax, ymax - line45_margin)],
                [max(ymin, xmin + line45_margin),
                 min(ymax, xmax + line45_margin)],
                color="gray",
                linestyle="dashed",
                linewidth=0.5,
                zorder=0,
            )

    # Add colors to the data
    # If colors is already a dict, just update the hidden color
    try:
        if "hidden" not in colors.keys():
            colors.update({"hidden": "gray"})
        if "" not in colors.keys():
            colors.update({"": "tab:blue"})
    except AttributeError:

        groups = [item for item in data["group"].unique() if
                  item not in ["hidden", ""]]
        if colors is None:
            colorlist = plt.rcParams["axes.prop_cycle"].by_key()["color"][1:]
        elif isinstance(colors, str):
            colorlist = [colors] * len(groups)
        else:
            colorlist = list(colors)

        # Deal with short colorlists
        if len(colorlist) < len(groups):
            colorlist = colorlist * (len(groups) // len(colorlist) + 1)

        colors = dict(zip(groups, colorlist))
        colors.update({"hidden": "gray", "": "tab:blue"})

    for name, group in data.groupby("group"):
        kwargs = scatter_kwargs.copy()
        kwargs["c"] = colors[name]
        # Override defaults for hidden points
        if name == "hidden":
            kwargs.update({"alpha": 0.7, "linewidth": 0, "label": None})
        elif name == "":
            kwargs.update({"label": None})
        else:
            kwargs.update({"label": name})

        ax.scatter(group.x, group.y, **kwargs, zorder=1)

    # Add regression
    if fit_line:
        _fit_line(x, y, ax, fit_metric)

    # Add lines at 0
    if xmin < 0 < xmax:
        ax.hlines(0, xmin, xmax, linewidth=0.5, color="gray", zorder=2)
    if ymin < 0 < ymax:
        ax.vlines(0, ymin, ymax, linewidth=0.5, color="gray", zorder=2)

    # Add labels
    if show_labels:
        texts = []
        for idx in x.index:
            texts.append(ax.text(x[idx], y[idx], idx, **label_font_kwargs))
        if adjust_labels:
            adjust_text(
                texts,
                ax=ax,
                arrowprops=dict(arrowstyle="-", color="k", lw=0.5),
                only_move={"objects": "y"},
                expand_objects=(1.2, 1.4),
                expand_points=(1.3, 1.3),
            )

    if np.allclose(xmin, xmax):
        ax.set_xlim(xmin - 1, xmax + 1)
    else:
        ax.set_xlim(xmin, xmax)

    if np.allclose(ymin, ymax):
        ax.set_ylim(ymin - 1, ymax + 1)
    else:
        ax.set_ylim(ymin, ymax)

    ax.set_xlabel(xlabel, **ax_font_kwargs)
    ax.set_ylabel(ylabel, **ax_font_kwargs)

    if legend or fit_line:
        ax.legend(**legend_kwargs)

    return ax


def plot_gene_weights(
        ica_data: IcaData,
        imodulon: ImodName,
        xaxis=None,
        xname="",
        by: Optional[str] = "start",
        ref_cols: Optional[SeqSetStr] = None,
        **kwargs,
) -> Ax:
    """
    Generates a scatter-plot, with gene weights on the y-axis, and either
    the mean expression, gene length, or gene start site on the x-axis.
    Also shows the D'Agostino cutoff. Labels the statistically
    enriched genes, if the appropriate parameters are given.

    Parameters
    ----------
    ica_data: pymodulon.core.IcaData
        IcaData container object
    imodulon: int, str
        The name of the iModulon to plot
    xaxis:
        Experimental parameter. See `_set_axis()` for further details.
    xname:
        Experimental parameter. See `_set_axis()` for further details.
    by: 'log-tpm-norm', 'length', 'start'
        Gene property to plot on the x-axis. log-tpm-norm plots mean
        expression, length plots gene length, and start plots gene start
        position
    ref_cols: Sequence, set, or str
        A str or list of str values to use for normalizing the log-tpm data.
        Only used if 'log-tpm-norm' is given for the `by` parameter.
    **kwargs: dict
        keyword arguments passed onto `scatterplot()`

    Returns
    -------
    ax: matplotlib.axes instance
        Returns the axes instance on which the scatter-plot is generated
    """
    # Check that iModulon exists
    if imodulon in ica_data.M.columns:
        y = ica_data.M[imodulon]
        ylabel = f"{imodulon} Gene Weight"
    else:
        raise ValueError(f"iModulon does not exist: {imodulon}")

    # Get genes in the iModulon
    bin_M = ica_data.M_binarized
    component_genes = set(bin_M[imodulon].loc[bin_M[imodulon] == 1].index)
    other_genes = set(bin_M[imodulon].loc[bin_M[imodulon] == 0].index)

    # If experimental `xaxis` parameter is used, use custom values for x-axis
    if xaxis is not None:
        x = _set_xaxis(xaxis=xaxis, y=y)
        xlabel = xname

    else:
        #  Ensure 'by' has a valid input and assign x, xlabel accordingly
        if by in ("log-tpm", "log-tpm-norm"):
            x = _normalize_expr(ica_data, ref_cols)
            xlabel = "Mean Expression"
        elif by == "length":
            x = np.log10(ica_data.gene_table.length)
            xlabel = "Gene Length (log10-scale)"
        elif by == "start":
            x = ica_data.gene_table.start
            xlabel = "Gene Start"
        else:
            raise ValueError(
                '"by" must be "log-tpm-norm", "length", ' 'or "start"')

    # Override specific kwargs (their implementation is different
    # in this function)
    show_labels_pgw = kwargs.pop("show_labels", "auto")
    adjust_labels_pgw = kwargs.pop("adjust_labels", True)
    legend_kwargs_pgw = kwargs.pop("legend_kwargs", {})

    kwargs["show_labels"] = kwargs["adjust_labels"] = False

    # Remove xlabel and ylabel kwargs if provided
    kwargs.pop("xlabel", None)
    kwargs.pop("ylabel", None)

    # Default legend should be on the side of the plot
    if (
            "bbox_to_anchor" not in legend_kwargs_pgw.keys()
            and "loc" not in legend_kwargs_pgw.keys()
    ):
        legend_kwargs_pgw.update({"bbox_to_anchor": (1, 1), "loc": 2})
        kwargs["legend_kwargs"] = legend_kwargs_pgw

    # Update colors for COG groups
    if "COG" in ica_data.gene_table.columns and "groups" not in kwargs:
        mod_cogs = ica_data.gene_table.loc[component_genes].COG
        hidden_cogs = pd.Series("hidden", index=other_genes)
        all_cogs = pd.concat([mod_cogs, hidden_cogs])
        # colors = {cog:ica_data.cog_colors[cog] for cog in sorted(mod_cogs.unique())}
        kwargs.update({"groups": all_cogs, "colors": ica_data.cog_colors})

    # Scatter Plot
    ax = scatterplot(x, y, xlabel=xlabel, ylabel=ylabel, **kwargs)

    # Add thresholds to scatter-plot (dashed lines)
    xmin, xmax = ax.get_xlim()
    ymin, ymax = ax.get_ylim()

    thresh = ica_data.thresholds[imodulon]
    if thresh != 0:
        ax.hlines(
            [thresh, -thresh],
            xmin=xmin,
            xmax=xmax,
            colors="k",
            linestyles="dashed",
            linewidth=1,
        )

    ax.set_xlim(xmin, xmax)
    ax.set_ylim(ymin, ymax)

    texts = []
    expand_kwargs = {"expand_objects": (1.2, 1.4), "expand_points": (1.3, 1.3)}

    # Add labels: Put gene name if components contain under 20 genes
    if show_labels_pgw is True or (
            show_labels_pgw is not False and len(component_genes) <= 20
    ):
        for gene in component_genes:
            texts.append(
                ax.text(
                    x[gene],
                    ica_data.M.loc[gene, imodulon],
                    ica_data.gene_table.loc[gene, "gene_name"],
                    fontsize=12,
                )
            )

        expand_kwargs["expand_text"] = (1.4, 1.4)

    # Add labels: Repel texts from other text and points
    rect = ax.add_patch(
        Rectangle(
            xy=(xmin, -abs(thresh)),
            width=xmax - xmin,
            height=2 * abs(thresh),
            fill=False,
            linewidth=0,
        )
    )

    if adjust_labels_pgw:
        adjust_text(
            texts=texts,
            add_objects=[rect],
            ax=ax,
            arrowprops=dict(arrowstyle="-", color="k", lw=0.5),
            only_move={"objects": "y"},
            **expand_kwargs,
        )

    return ax


def compare_gene_weights(
        ica_data: IcaData,
        imodulon1: ImodName,
        imodulon2: ImodName,
        ica_data2: Optional[IcaData] = None,
        ortho_file: str = None,
        use_org1_names: bool = True,
        **kwargs,
) -> Ax:
    """
    Compare gene weights between 2 iModulons. The result is shown as a
    scatter-plot. Also shows the D'Agostino cutoff for both iModulons,
    and labels significantly enriched genes for both iModulons, if
    appropriate parameters are selected.

    Parameters
    ----------
    ica_data: pymodulon.core.IcaData
        IcaData container object
    imodulon1: int, str
        The name of the iModulon to plot on the x-axis
    imodulon2: int, str
        The name of the iModulon to plot on the y-axis
    ica_data2: pymodulon.core.IcaData
        IcaData object of second iModulon (if comparing iModulons across
        objects)
    ortho_file: os.PathLike
        Path to orthology file between organisms
    use_org1_names: bool
        If true, use gene names from first organism. If false, use gene names
        from second organism (default: True)
    **kwargs: dict
        keyword arguments passed onto `scatterplot()`

    Returns
    -------
    ax: matplotlib.axes instance
        Returns the axes instance on which the scatter-plot is generated

    Args:
        use_org1_names:
    """
    if ica_data2 is None:
        ica_data2 = ica_data.copy()

    M1, M2 = _convert_gene_index(ica_data.M, ica_data2.M, ortho_file)
    bin_M1, bin_M2 = _convert_gene_index(
        ica_data.M_binarized, ica_data2.M_binarized, ortho_file
    )

    # Convert gene table
    gene_table1, gene_table2 = _convert_gene_index(
        ica_data.gene_table, ica_data2.gene_table, ortho_file
    )

    if use_org1_names:
        gene_table = gene_table1
    else:
        gene_table = gene_table2

    x = M1[imodulon1]
    y = M2[imodulon2]

    xlabel = f"{imodulon1} Gene Weight"
    ylabel = f"{imodulon2} Gene Weight"

    # Override specific kwargs (their implementation is different
    # in this function)
    show_labels_cgw = kwargs.pop("show_labels", "auto")
    adjust_labels_cgw = kwargs.pop("adjust_labels", True)
    legend_cgw = kwargs.pop("legend", False)
    legend_kwargs_cgw = kwargs.pop("legend_kwargs", {})

    kwargs["show_labels"] = kwargs["adjust_labels"] = kwargs["legend"] = False
    kwargs["legend_kwargs"] = None

    # Remove xlabel and ylabel kwargs if provided
    kwargs.pop("xlabel", None)
    kwargs.pop("ylabel", None)

    # Scatter Plot
    ax = scatterplot(x, y, xlabel=xlabel, ylabel=ylabel, **kwargs)

    # Add thresholds to scatterplot (dashed lines)
    xmin, xmax = ax.get_xlim()
    ymin, ymax = ax.get_ylim()

    thresh1 = ica_data.thresholds[imodulon1]
    thresh2 = ica_data2.thresholds[imodulon2]

    if thresh1 != 0:
        ax.vlines(
            [thresh1, -thresh1],
            ymin=ymin,
            ymax=ymax,
            colors="k",
            linestyles="dashed",
            linewidth=1,
        )

    if thresh2 != 0:
        ax.hlines(
            [thresh2, -thresh2],
            xmin=xmin,
            xmax=xmax,
            colors="k",
            linestyles="dashed",
            linewidth=1,
        )

    ax.set_xlim(xmin, xmax)
    ax.set_ylim(ymin, ymax)

    # Add labels on data-points
    component_genes_x = bin_M1[bin_M1[imodulon1] == 1].index
    component_genes_y = bin_M2[bin_M2[imodulon2] == 1].index
    component_genes = component_genes_x & component_genes_y
    texts = []
    expand_kwargs = {"expand_objects": (1.2, 1.4), "expand_points": (1.3, 1.3)}

    # Add labels: Put gene name if components contain under 20 genes
    auto = None
    if show_labels_cgw == "auto":
        auto = (
                       bin_M1[imodulon1].astype(bool) & bin_M2[
                   imodulon2].astype(bool)
               ).sum() <= 20

    if show_labels_cgw or auto:
        for gene in component_genes:
            ax.scatter(M1.loc[gene, imodulon1], M2.loc[gene, imodulon2],
                       color="r")

            # Add labels
            try:
                gene_name = gene_table.loc[gene, "gene_name"]
            except KeyError:
                gene_name = gene

            texts.append(
                ax.text(
                    M1.loc[gene, imodulon1],
                    M2.loc[gene, imodulon2],
                    gene_name,
                    fontsize=12,
                )
            )

        expand_kwargs["expand_text"] = (1.4, 1.4)

    # Add labels: Repel texts from other text and points
    rectx = ax.add_patch(
        Rectangle(
            xy=(xmin, -abs(thresh2)),
            width=xmax - xmin,
            height=2 * abs(thresh2),
            fill=False,
            linewidth=0,
        )
    )

    recty = ax.add_patch(
        Rectangle(
            xy=(-abs(thresh1), ymin),
            width=2 * abs(thresh1),
            height=ymax - ymin,
            fill=False,
            linewidth=0,
        )
    )

    if adjust_labels_cgw:
        adjust_text(
            texts=texts,
            add_objects=[rectx, recty],
            ax=ax,
            arrowprops=dict(arrowstyle="-", color="k", lw=0.5),
            only_move={"objects": "y"},
            **expand_kwargs,
        )

    # Add legend
    if legend_cgw:
        ax.legend(**legend_kwargs_cgw)

    return ax


def compare_expression(ica_data: IcaData, gene1: str, gene2: str,
                       **kwargs) -> Ax:
    """
    Compares Gene Expression values between two genes. The result is shown
    as a scatter-plot.

    Parameters
    ----------
    ica_data: pymodulon.core.IcaData
        IcaData container object
    gene1: str
        Gene to plot on the x-axis
    gene2: str
        Gene to plot on the y-axis
    **kwargs: dict
        keyword arguments passed onto `scatterplot()`

    Returns
    -------
    ax: matplotlib.axes instance
        Returns the axes instance on which the scatter-plot is generated
    """

    # Check that gene1 exists
    if gene1 in ica_data.X.index:
        x = ica_data.X.loc[gene1]
        xlabel = f"{gene1} Expression"
    else:
        locus = ica_data.name2num(gene1)
        x = ica_data.X.loc[locus]
        xlabel = f"${gene1}$ Expression"

    # Check that gene2 exists
    if gene2 in ica_data.X.index:
        y = ica_data.X.loc[gene2]
        ylabel = f"{gene2} Expression"
    else:
        locus = ica_data.name2num(gene2)
        y = ica_data.X.loc[locus]
        ylabel = f"${gene2}$ Expression"

    # Remove xlabel, ylabel, and fit_line kwargs if provided
    kwargs.pop("xlabel", None)
    kwargs.pop("ylabel", None)
    kwargs.pop("fit_line", None)

    # Scatter Plot
    ax = scatterplot(x, y, xlabel=xlabel, ylabel=ylabel, fit_line=True,
                     **kwargs)

    return ax


def compare_activities(ica_data, imodulon1, imodulon2, **kwargs) -> Ax:
    """
    Compare activities between two iModulons.  The result is shown as a
    scatter-plot.

    Parameters
    ----------
    ica_data: pymodulon.core.IcaData
        IcaData container object
    imodulon1: int, str
        The name of the iModulon to plot on the x-axis
    imodulon2: int, str
        The name of the iModulon to plot on the y-axis
    **kwargs: dict
        keyword arguments passed onto `scatterplot()`

    Returns
    -------
    ax: matplotlib.axes instance
        Returns the axes instance on which the scatter-plot is generated
    """

    x = ica_data.A.loc[imodulon1]
    y = ica_data.A.loc[imodulon2]

    xlabel = f"{imodulon1} iModulon Activity"
    ylabel = f"{imodulon2} iModulon Activity"

    # Remove xlabel, ylabel, and fit_line kwargs if provided
    kwargs.pop("xlabel", None)
    kwargs.pop("ylabel", None)
    kwargs.pop("fit_line", None)

    # Scatter Plot
    ax = scatterplot(x, y, xlabel=xlabel, ylabel=ylabel, fit_line=True,
                     **kwargs)

    return ax


def plot_dima(
        ica_data: IcaData,
        sample1: Union[List, str],
        sample2: Union[List, str],
        threshold: float = 5,
        fdr: float = 0.1,
        label: bool = True,
        adjust: bool = True,
        table: bool = False,
        alternate_A: pd.DataFrame = None,
        **kwargs,
) -> Ax:
    """
    Plots a DiMA plot between two projects or two sets of samples

    Parameters
    ----------
    ica_data : IcaData
        IcaData object
    sample1 : Union[List,str]
        List of sample IDs or name of "project:condition"
    sample2 : Union[List,str]
        List of sample IDs or name of "project:condition"
    threshold : float
        Minimum activity difference to determine DiMAs (default: 5)
    fdr : float
        False detection rate (default: 0.1)
    label : bool
        Label differentially activated iModulons (default: True)
    adjust : bool
        Automatically adjust labels (default: True)
    table : bool
        Return differential iModulon activity table (default: False)
    **kwargs : dict
        Additional arguments for scatterplot

    Returns
    -------
    Ax
        DiMA plot
    """

    # use secret option to enable passing of clustered activity matrix
    if alternate_A is not None:
        A_to_use = alternate_A
    else:
        A_to_use = ica_data.A

    # Override specific kwargs (their implementation is different
    # in this function)
    legend_cgw = kwargs.pop("legend", False)
    legend_kwargs_cgw = kwargs.pop("legend_kwargs", {})

    kwargs["legend"] = False
    kwargs["legend_kwargs"] = None

    # Get x and y coordinates
    sample1_list = _parse_sample(ica_data, sample1)
    sample2_list = _parse_sample(ica_data, sample2)
    if isinstance(sample1, str):
        xlabel = sample1
    else:
        xlabel = "\n".join(sample1)
    if isinstance(sample2, str):
        ylabel = sample2
    else:
        ylabel = "\n".join(sample2)

    a1 = A_to_use[sample1_list].mean(axis=1)
    a2 = A_to_use[sample2_list].mean(axis=1)

    df_diff = dima(
        ica_data,
        sample1_list,
        sample2_list,
        threshold=threshold,
        fdr=fdr,
        alternate_A=alternate_A,
    )

    groups = {}
    for i in A_to_use.index:
<<<<<<< HEAD
        if i not in df_diff:
            groups.update({i: "hidden"})
=======
        if i not in df_diff.index:
            groups.update({i: "hidden"})
        else:
            groups.update({i: ""})
>>>>>>> ece2266e

    ax = scatterplot(
        a1,
        a2,
        groups=groups,
        line45=True,
        xlabel=xlabel,
        ylabel=ylabel,
        **kwargs,
    )

    if label:
        df_diff = pd.concat([df_diff, a1, a2], join="inner", axis=1)
        texts = []
        for k in df_diff.index:
            texts.append(
                ax.text(df_diff.loc[k, 0], df_diff.loc[k, 1], k, fontsize=10))
        if adjust:
            expand_args = {
                "expand_objects": (1.2, 1.4),
                "expand_points": (1.3, 1.3),
                "expand_text": (1.4, 1.4),
            }
            adjust_text(
                texts,
                ax=ax,
                arrowprops=dict(arrowstyle="-", color="k", lw=0.5),
                only_move={"objects": "y"},
                **expand_args,
            )

    # Add legend if requested
    if legend_cgw:
        ax.legend(**legend_kwargs_cgw)

    if table:
        return ax, df_diff

    else:
        return ax


def cluster_activities(
        ica_data: IcaData,
        correlation_method: str = "spearman",
        distance_threshold: Union[float] = None,
        show_thresholding: bool = False,
        show_clustermap: bool = True,
        show_best_clusters: bool = False,
        n_best_clusters: Union[str, int] = "above_average",
        cluster_names: Union[dict] = None,
        return_clustermap: bool = False,
        # dimca options
        dimca_sample1: Union[List, str] = None,
        dimca_sample2: Union[List, str] = None,
        dimca_threshold: float = 5,
        dimca_fdr: float = 0.1,
        dimca_label: bool = True,
        dimca_adjust: bool = True,
        dimca_table: bool = False,
        **dimca_kwargs,
):
    """
    Uses agglomerative (hierarchical) clustering to group iModulons based on
    correlation between their activities and displays the resulting cluster map
    and best clusters
    Returns the cluster object to enable downstream analyses

    Args:
        ica_data: IcaData object that contains your data
        correlation_method: the correlation method to use for computing
            correlations between iModulon activities. Default is
            "spearman". Supported alternatives are "pearson" and "mutual_info"
        distance_threshold: a specific distance threshold (between 0 and 1) to
            use for defining flat clusters from the hierarchical cluster
            relationship. Larger values yield fewer clusters. Defaults to None,
            which will initiate automatic selection of optimal threshold based
            on maximization of silhouette score across iModulons
        show_thresholding: indicates if a plot showing automatic thresholding
            via silhouette scoring should be displayed
        show_clustermap: indicates if a clustermap should be displayed
        show_best_clusters: indicates if the best individual clusters should be
            displayed below the clustermap
        n_best_clusters: the number of best clusters to show. Defaults to
            'above_average', where the clusters with silhouette score above the
            mean will be displayed.
        cluster_names: a dictionary mapping best cluster indices to names to
            display above their individual subplots; this option should be used
            once the clustering has been performed at least once and cluster
            names have been manually assigned via knowledge mapping
        return_clustermap: indicates if the clustermap plot object should be
            returned to allow further customization
        dimca_sample1: List of sample IDs or name of "project:condition"
        dimca_sample2: List of sample IDs or name of "project:condition"
        dimca_threshold: Minimum activity difference to determine DiMCAs
        dimca_fdr: False Detection Rate
        dimca_label: Label differentially activated iModulons (default: True)
        dimca_adjust: Automatically adjust labels (default: True)
        dimca_table: Return differential iModulon cluster activity table
        **dimca_kwargs: Additional arguments for DiMCA scatterplot

    Returns: cluster_obj; optionally can return up to four arguments; if
    return_clustermap is True, returns the seaborn ClusterGrid instance. If a
    DIMCA is requested, returns the DIMCA axes (and optionally the dimca table
    if requested). The order is always:
        [cluster_obj, clustermap, dimca_ax, dimca_table]

    """

    # compute distance matrix; distance metric defined as 1 - correlation to
    # ensure that correlated iModulons are close in distance, can be clustered
    if correlation_method in ['spearman', 'pearson']:
        correlation_df = ica_data.A.T.corr(method=correlation_method)
        distance_matrix = 1 - correlation_df.abs()
    elif correlation_method == 'mutual_info':
        distance_matrix = pairwise_distances(ica_data.A, metric=mutual_info_distance)
        np.fill_diagonal(distance_matrix, 0)
        correlation_df = pd.DataFrame(1 - distance_matrix, columns=ica_data.A.index,
                                      index=ica_data.A.index)
    else:
        raise ValueError(f'Correlation method {correlation_method} is unsupported.')

    best_clusters = []
    cluster_score_dict = {}

    # define a base instance of the clustering object we will use throughout;
    # the distance threshold here is a dummy; we will replace this with either
    # the user-specified value or an automatically-selected value
    agg_cluster_base = AgglomerativeClustering(
        n_clusters=None,
        affinity="precomputed",
        compute_full_tree=True,
        linkage="complete",
        distance_threshold=0.5,
    )

    # perform automatic thresholding for default case
    if distance_threshold is None:

        auto_threshold_df = pd.DataFrame(
            columns=["threshold", "score", "n_clusters"])
        auto_threshold_df["threshold"] = np.arange(0, 1, 0.025)

        for row in auto_threshold_df.itertuples(index=True):

            # create a copy of the base clusterer with the threshold to try; fit
            agg_cluster_auto_threshold = clone(agg_cluster_base).set_params(
                distance_threshold=row.threshold
            )
            agg_cluster_auto_threshold.fit(distance_matrix)
            n_clusters = agg_cluster_auto_threshold.n_clusters_
            auto_threshold_df.loc[row.Index, "n_clusters"] = n_clusters

            # score the clustering; handle the edge case where all clusters have
            # size 1; this is invalid input for silhouette_score
            if n_clusters == distance_matrix.shape[0]:
                auto_threshold_df.loc[row.Index, "score"] = 0
            else:
                auto_threshold_df.loc[row.Index, "score"] = silhouette_score(
                    distance_matrix,
                    agg_cluster_auto_threshold.labels_,
                    metric="precomputed",
                )

        best_threshold = auto_threshold_df.sort_values(
            by="score", ascending=False
        ).iloc[0]["threshold"]

        if show_thresholding:
            _, ax = plt.subplots()
            ax.yaxis.grid(False)
            sns.scatterplot(
                x="threshold", y="score", data=auto_threshold_df, ax=ax,
                color="blue"
            )
            ax.axvline(best_threshold, linestyle="--", color="k")
            ax.tick_params(axis="both", labelsize=13)
            ax.tick_params(axis="y", color="blue", labelcolor="blue")
            ax.set_xlabel("Threshold", fontsize=14)
            ax.set_ylabel("Silhouette", color="blue", fontsize=14)
            ax2 = ax.twinx()
            ax2.yaxis.grid(False)
            sns.scatterplot(
                x="threshold",
                y="n_clusters",
                data=auto_threshold_df,
                ax=ax2,
                color="red",
            )
            ax2.tick_params(axis="both", labelsize=13)
            ax2.tick_params(axis="y", color="red", labelcolor="red")
            ax2.set_ylabel("# Clusters", fontsize=14, color="red")
            plt.show()

    else:
        best_threshold = distance_threshold

    # re-perform the clustering with the best threshold from above
    agg_cluster_final = clone(agg_cluster_base).set_params(
        distance_threshold=best_threshold
    )
    agg_cluster_final.fit(distance_matrix)
    labels = agg_cluster_final.labels_

    returns = [agg_cluster_final]

    # compute silhouette scores for each cluster and determine what our best
    # clusters are; we only need to do this if we are displaying best clusters
    # OR if we're doing a DIMCA later
    if show_best_clusters or dimca_sample1 is not None:

        sample_scores = silhouette_samples(
            distance_matrix, labels, metric="precomputed"
        )
        cluster_score_dict = {}
        for label in set(labels):
            cluster_score_dict[label] = np.mean(
                np.array(sample_scores)[np.where(labels == label)[0]]
            )

        # calculate the best clusters based on the requested method
        if n_best_clusters == "above_average":
            mean_cluster_score = np.mean(list(cluster_score_dict.values()))
            best_clusters = [
                cluster
                for cluster, score in cluster_score_dict.items()
                if score > mean_cluster_score
            ]
        else:
            best_clusters = list(
                list(
                    zip(
                        *sorted(
                            cluster_score_dict.items(),
                            key=lambda label_score: label_score[1],
                            reverse=True,
                        )
                    )
                )[0]
            )[: min(n_best_clusters, len(cluster_score_dict))]

    if show_clustermap:

        # prepare a linkage matrix so that we can specify the dendrogram to sns
        # https://stackoverflow.com/questions/29127013/
        children = agg_cluster_final.children_
        distance = np.arange(children.shape[0])
        no_of_observations = np.arange(2, children.shape[0] + 2)
        linkage_matrix = np.column_stack(
            [children, distance, no_of_observations]
        ).astype(float)

        clustermap = sns.clustermap(
            correlation_df,
            row_linkage=linkage_matrix,
            col_linkage=linkage_matrix,
            xticklabels=False,
            yticklabels=False,
            figsize=(10, 10),
            center=0,
        )

        clustermap.ax_cbar.set_ylabel(f"{correlation_method} R", fontsize=14)

        # the following code draws squares on the clustermap to highlight
        # the cluster locations; will also number the best clusters if they
        # are to be called out after the fact
        cluster_size_dict = Counter(labels)
        size_counter = 1
        top_left = 0
        best_cluster_labels = []
        best_cluster_matrices = []
        best_cluster_scores = []
        for i, imod_idx in enumerate(clustermap.dendrogram_row.reordered_ind):

            # draw a box around the cluster if we're at the end of the cluster
            cluster_for_imod = agg_cluster_final.labels_[imod_idx]
            cluster_size = cluster_size_dict[cluster_for_imod]
            if cluster_size == size_counter:
                # usually Rectangle wants bottom left, but the heatmap that sns
                # makes has the positive direction reversed (axes positions
                # increase towards the bottom right)
                clustermap.ax_heatmap.add_patch(
                    Rectangle(
                        (top_left, top_left),
                        cluster_size,
                        cluster_size,
                        fill=False,
                        color="white",
                        lw=1,
                    )
                )

                # also add a number (or name) IF we're calling out later
                if show_best_clusters:
                    if cluster_for_imod in best_clusters:
                        if cluster_names is not None:
                            cluster_name = cluster_names.get(
                                cluster_for_imod, cluster_for_imod
                            )
                        else:
                            cluster_name = cluster_for_imod
                        clustermap.ax_heatmap.text(
                            top_left + cluster_size + 0.05,
                            top_left - 0.05,
                            str(cluster_name),
                            color="white",
                            fontsize=16,
                        )
                        # stash the clustermap data for the best cluster
                        best_cluster_submatrix = clustermap.data2d.iloc[
                                                 top_left: (
                                                             top_left + cluster_size),
                                                 top_left: (
                                                             top_left + cluster_size),
                                                 ]
                        best_cluster_labels.append(cluster_for_imod)
                        best_cluster_matrices.append(best_cluster_submatrix)
                        best_cluster_scores.append(
                            cluster_score_dict[cluster_for_imod])

                # reset the counters being used to establish where to draw boxes
                size_counter = 1
                top_left = i + 1

            else:
                size_counter += 1

        plt.show()

        # now actually display the best clusters if asked to
        if show_best_clusters:

            # calculate the figure size and arrangement needed to cleanly
            # display the number of best clusters we have on hand
            subplot_rows, subplot_cols = 1, 1
            while subplot_rows * subplot_cols < len(best_cluster_matrices):
                if subplot_rows / subplot_cols >= 1:
                    subplot_cols += 1
                else:
                    subplot_rows += 1
            if len(best_cluster_matrices) <= 4:
                figsize = (10, 6)
            elif len(best_cluster_matrices) <= 30:
                figsize = (14, 9)
            else:
                figsize = (20, 14)

            _, axs = plt.subplots(subplot_rows, subplot_cols, figsize=figsize)
            axs = axs.flatten()

            # sort the best clusters by score to display the best one first
            sorted_lab_mtrx_score_tups = sorted(
                zip(best_cluster_labels, best_cluster_matrices,
                    best_cluster_scores),
                key=lambda label_matrix_score_tup: label_matrix_score_tup[2],
                reverse=True,
            )
            for lab_mtrx_score_tup, ax in zip(sorted_lab_mtrx_score_tups, axs):

                cluster_lab, cluster_mtrx, cluster_score = lab_mtrx_score_tup

                sns.heatmap(
                    cluster_mtrx,
                    xticklabels=False,
                    center=0,
                    square=True,
                    cbar=False,
                    ax=ax,
                )
                if cluster_names is not None:
                    cluster_name = cluster_names.get(
                        cluster_lab, f"Cluster {cluster_lab}"
                    )
                    cluster_title = f"{cluster_name} ({cluster_score:.2f})"
                else:
                    cluster_title = f"Cluster {cluster_lab} " f"({cluster_score:.2f})"
                ax.set_title(cluster_title, fontsize=16)
                ax.set_yticks(np.arange(0.5, cluster_mtrx.shape[0] + 0.5, 1))
                ax.set_yticklabels(cluster_mtrx.index)
                ax.tick_params(axis="both", labelsize=11)
                ax.tick_params(axis="y", rotation=0)

            for i in range(1, len(axs) - len(best_cluster_matrices) + 1):
                axs[-i].set_visible(False)

            if return_clustermap:
                returns.append(clustermap)

            plt.tight_layout()

    # do the requested DIMCA comparison if asked; re-use machinery from base
    # DIMA as much as possible
    if dimca_sample1 is not None:

        # compute the new activity matrix with the best cluster activities
        # consolidated; define positive direction as direction with more + corrs
        cluster_A_df = pd.DataFrame(columns=ica_data.A.columns)
        all_clustered_ims = []
        for best_cluster_label in best_clusters:

            cluster_im_inds = np.where(labels == best_cluster_label)[0]
            cluster_ims = np.array(ica_data.A.index)[cluster_im_inds]
            all_clustered_ims += list(cluster_ims)
            cluster_im_A_df = ica_data.A.loc[cluster_ims]
            cluster_corr_df = correlation_df.loc[cluster_ims, cluster_ims]

            # get the average non-self correlation for each iM in the cluster
            # use this to invert the row in the cluster A df if negative
            cluster_size = cluster_corr_df.shape[0]
            for i in range(cluster_size):
                non_self_inds = list(set(list(range(cluster_size))) - {i})
                non_self_corrs = cluster_corr_df.iloc[i, non_self_inds]
                im_corr_mean = np.mean(non_self_corrs)
                if im_corr_mean < 0:
                    cluster_im_A_df.iloc[i, :] = cluster_im_A_df.iloc[i, :] * -1

            # compute the final averaged cluster activity, add to new dataframe
            # use the provided name for this cluster if we have one
            if cluster_names is not None and best_cluster_label in cluster_names:
                cluster_name = f"{cluster_names[best_cluster_label]} [Clst]"
            else:
                cluster_name = f"Cluster {best_cluster_label}"
            cluster_A_df.loc[cluster_name] = cluster_im_A_df.mean(axis=0)

        # now we can add in the singleton iModulons to our new A matrix
        singleton_ims = set(list(ica_data.A.index)) - set(all_clustered_ims)
        cluster_A_df = cluster_A_df.append(ica_data.A.loc[list(singleton_ims)])

        # now we can pretty much proceed as normal with DIMCA; just have a
        # different activity matrix, but the procedure is the same from here
        dimca_return = plot_dima(
            ica_data,
            sample1=dimca_sample1,
            sample2=dimca_sample2,
            threshold=dimca_threshold,
            fdr=dimca_fdr,
            label=dimca_label,
            adjust=dimca_adjust,
            table=dimca_table,
            alternate_A=cluster_A_df,
            **dimca_kwargs,
        )
        if dimca_table:
            returns += dimca_return
        else:
            returns.append(dimca_return)

    return returns


####################
# Helper Functions #
####################


def _fit_line(x, y, ax, metric):
    # Get line parameters and metric of correlation/regression
    if metric == "r2":
        params, r2 = _get_fit(x, y)
        label = "$R^2_{{adj}}$ = {:.2f}".format(r2)

    elif metric == "pearson":
        params = curve_fit(_solid_line, x, y)[0]
        r, pval = stats.pearsonr(x, y)
        if pval < 1e-10:
            label = f"Pearson R = {r:.2f}\np-value < 1e-10"
        else:
            label = f"Pearson R = {r:.2f}\np-value = {pval:.2e}"

    elif metric == "spearman":
        params = curve_fit(_solid_line, x, y)[0]
        r, pval = stats.spearmanr(x, y)
        if pval < 1e-10:
            label = f"Spearman R = {r:.2f}\np-value < 1e-10"
        else:
            label = f"Spearman R = {r:.2f}\np-value = {pval:.2e}"

    else:
        raise ValueError('Metric must be "pearson", "spearman", or "r2"')

    # Plot line
    if len(params) == 2:
        xvals = np.array([min(x), max(x)])
        ax.plot(
            xvals,
            _solid_line(xvals, *params),
            label=label,
            color="k",
            linestyle="dashed",
            linewidth=1,
            zorder=5,
        )
    else:
        mid = params[2]
        xvals = np.array([x.min(), mid, x.max()])
        ax.plot(
            xvals,
            _broken_line(xvals, *params),
            label=label,
            color="k",
            linestyle="dashed",
            linewidth=1,
            zorder=5,
        )


def _get_fit(x, y):
    all_params = [curve_fit(_solid_line, x, y)[0]]

    with warnings.catch_warnings():
        warnings.simplefilter("ignore", category=OptimizeWarning)
        for c in [min(x), np.mean(x), max(x)]:
            try:
                all_params.append(
                    curve_fit(_broken_line, x, y, p0=[1, 1, c], maxfev=5000)[0]
                )
            except OptimizeWarning:
                pass

    best_r2 = -np.inf
    best_params = all_params[0]

    for params in all_params:
        if len(params) == 2:
            r2 = _adj_r2(_solid_line, x, y, params)
        else:
            r2 = _adj_r2(_broken_line, x, y, params)

        if r2 > best_r2:
            best_r2 = r2
            best_params = params

    if best_r2 < 0:
        return [0, np.mean(y)], 0

    return best_params, best_r2


def _broken_line(x, A, B, C):
    y = np.zeros(len(x), dtype=np.float)
    y += (A * x + B) * (x >= C)
    y += (A * C + B) * (x < C)
    return y


def _solid_line(x, A, B):  # this is your 'straight line' y=f(x)
    y = A * x + B
    return y


def _adj_r2(f, x, y, params):
    n = len(x)
    k = len(params) - 1
    r2 = r2_score(y, f(x, *params))
    return 1 - np.true_divide((1 - r2) * (n - 1), (n - k - 1))


def _mod_freedman_diaconis(ica_data, imodulon):
    """
    Generates bins using optimal bin width estimate.

    This is done using a modified Freedman-Diaconis rule. The modification
    is necessary as iModulon gene-weights inherently contains many
    statistical `outliers`, which are the enriched genes of interest in
    the iModulon. For this reason, the interquartile range is not a
    sufficient bin width estimator by itself (it is too limited in its
    range). Thus, the full range of the dataset `x` is used instead of
    2*IQR. This strategy is generally fine as it leads to a better
    number of bins (< 20) and ensures that bin width continues to be
    proportional to n^-1/3 (where n is the number of samples in
    dataset `x`).

    See Also
    --------
    Wikipedia:
        {https://en.wikipedia.org/wiki/Freedman-Diaconis_rule}
    StackExchange:
        {https://tinyurl.com/pymodulonFreedmanDiaconis}
    """
    x = ica_data.M[imodulon]
    thresh = abs(ica_data.thresholds[imodulon])

    # Modified Freedman-Diaconis
    opt_width = (x.max() - x.min()) / (len(x) ** (1 / 3))

    # Width calculated using optimal width and iModulon threshold
    if thresh > opt_width:
        width = thresh / int(thresh / opt_width)
    else:
        width = thresh / 2

    # Use width and thresh to calculate xmin, xmax
    if x.min() < -thresh:
        multiple = np.ceil(abs(x.min() / width))
        xmin = -(multiple + 1) * width
    else:
        xmin = -(thresh + width)

    if x.max() > thresh:
        multiple = np.ceil(x.max() / width)
        xmax = (multiple + 1) * width
    else:
        xmax = thresh + width

    return np.arange(xmin, xmax + width, width)


def _normalize_expr(ica_data, ref_cols):
    x = ica_data.X

    if ref_cols:
        drop_cols = x[ref_cols].mean(axis=1)
        norm = x.sub(drop_cols, axis=0).drop(ref_cols, axis=1).mean(axis=1)
    else:
        norm = x.mean(axis=1)

    return norm


##########################
# Experimental Functions #
##########################


def _set_xaxis(xaxis: Union[Dict, pd.Series], y: pd.Series):
    """
    Implements experimental `xaxis` param from `plot_gene_weights`. This
    allows for users to generate a scatterplot comparing gene weight on
    the y-axis with any collection of numbers on the x-axis (as long as
    the lengths match).

    Parameters
    ----------
    xaxis: list, set, tuple, dict, np.array, pd.Series
        Any collection or mapping of numbers (plots on x-axis)
    y: pd.Series
        pandas Series of Gene Weights to be plotted on the y-axis of
        `plot_gene_weights`

    Returns
    -------
    x: pd.Series
        Returns a pd.Series to be used as the x-axis data-points for
        generating the plot_gene_weights scatter-plot.
    """
    # Determine type of `xaxis` and set `x` accordingly
    x = xaxis if isinstance(xaxis, pd.Series) else pd.Series(xaxis)

    if not x.sort_index().index.equals(y.sort_index().index):
        raise ValueError(
            "Given x-values do not align with gene and their "
            "respective gene-weights on the y-axis"
        )

    return x<|MERGE_RESOLUTION|>--- conflicted
+++ resolved
@@ -12,7 +12,7 @@
 from scipy.optimize import OptimizeWarning, curve_fit
 from sklearn.base import clone
 from sklearn.cluster import AgglomerativeClustering
-from sklearn.metrics import pairwise_distances, r2_score, silhouette_samples, silhouette_score
+from sklearn.metrics import r2_score, silhouette_samples, silhouette_score
 
 from pymodulon.compare import _convert_gene_index
 from pymodulon.core import IcaData
@@ -20,20 +20,19 @@
 from pymodulon.util import *
 from pymodulon.util import _parse_sample
 
-
 #############
 # Bar Plots #
 #############
 
 
 def barplot(
-        values: pd.Series,
-        sample_table: pd.DataFrame,
-        ylabel: str = "",
-        projects: Optional[Union[List, str]] = None,
-        highlight: Optional[Union[List, str]] = None,
-        ax: Optional[Ax] = None,
-        legend_kwargs: Optional[Dict] = None,
+    values: pd.Series,
+    sample_table: pd.DataFrame,
+    ylabel: str = "",
+    projects: Optional[Union[List, str]] = None,
+    highlight: Optional[Union[List, str]] = None,
+    ax: Optional[Ax] = None,
+    legend_kwargs: Optional[Dict] = None,
 ) -> Ax:
     """
     Creates an overlaid scatter and barplot for a set of values (either gene
@@ -144,8 +143,7 @@
         # Get project names and sizes
         projects = metadata.project.drop_duplicates()
         md_cond = metadata.drop_duplicates(["name"])
-        project_sizes = [len(md_cond[md_cond.project == proj]) for proj in
-                         projects]
+        project_sizes = [len(md_cond[md_cond.project == proj]) for proj in projects]
         nbars = len(md_cond)
 
         # Draw lines to discriminate between projects
@@ -159,8 +157,7 @@
             x = start + size / 2
             texts.append(
                 ax.text(
-                    x, ymin - yrange * 0.02, proj, ha="right", va="top",
-                    rotation=45
+                    x, ymin - yrange * 0.02, proj, ha="right", va="top", rotation=45
                 )
             )
             start += size
@@ -178,8 +175,7 @@
             ax.legend(**kwargs)
 
     else:
-        warnings.warn(
-            'Missing "project" and "condition" columns in sample ' "table.")
+        warnings.warn('Missing "project" and "condition" columns in sample ' "table.")
         ax.bar(range(len(values)), values, width=1, align="edge")
         nbars = len(values)
 
@@ -200,12 +196,12 @@
 
 
 def plot_expression(
-        ica_data: IcaData,
-        gene: str,
-        projects: Union[List, str] = None,
-        highlight: Union[List, str] = None,
-        ax: Optional[Ax] = None,
-        legend_kwargs: Optional[Dict] = None,
+    ica_data: IcaData,
+    gene: str,
+    projects: Union[List, str] = None,
+    highlight: Union[List, str] = None,
+    ax: Optional[Ax] = None,
+    legend_kwargs: Optional[Dict] = None,
 ) -> Ax:
     """
     Creates a barplot showing an gene's expression across the compendium
@@ -230,18 +226,17 @@
         label = "${}$ Expression".format(gene)
 
     return barplot(
-        values, ica_data.sample_table, label, projects, highlight, ax,
-        legend_kwargs
+        values, ica_data.sample_table, label, projects, highlight, ax, legend_kwargs
     )
 
 
 def plot_activities(
-        ica_data: IcaData,
-        imodulon: ImodName,
-        projects: Union[List, str] = None,
-        highlight: Union[List, str] = None,
-        ax: Optional[Ax] = None,
-        legend_kwargs: Optional[Dict] = None,
+    ica_data: IcaData,
+    imodulon: ImodName,
+    projects: Union[List, str] = None,
+    highlight: Union[List, str] = None,
+    ax: Optional[Ax] = None,
+    legend_kwargs: Optional[Dict] = None,
 ) -> Ax:
     """
     Creates a barplot showing an iModulon's activity across the compendium
@@ -265,18 +260,17 @@
     label = "{} iModulon\nActivity".format(imodulon)
 
     return barplot(
-        values, ica_data.sample_table, label, projects, highlight, ax,
-        legend_kwargs
+        values, ica_data.sample_table, label, projects, highlight, ax, legend_kwargs
     )
 
 
 def plot_metadata(
-        ica_data: IcaData,
-        column,
-        projects: Union[List, str] = None,
-        highlight: Union[List, str] = None,
-        ax: Optional[Ax] = None,
-        legend_kwargs: Optional[Dict] = None,
+    ica_data: IcaData,
+    column,
+    projects: Union[List, str] = None,
+    highlight: Union[List, str] = None,
+    ax: Optional[Ax] = None,
+    legend_kwargs: Optional[Dict] = None,
 ) -> Ax:
     """
     Creates a barplot for values in the sample table
@@ -304,22 +298,21 @@
     else:
         raise ValueError("Column not in sample table: {}".format(column))
 
-    return barplot(values, table, column, projects, highlight, ax,
-                   legend_kwargs)
+    return barplot(values, table, column, projects, highlight, ax, legend_kwargs)
 
 
 def plot_regulon_histogram(
-        ica_data: IcaData,
-        imodulon: ImodName,
-        regulator: str = None,
-        bins: Optional[Union[int, Sequence, str]] = None,
-        kind: str = "overlap",
-        ax: Optional[Ax] = None,
-        hist_label: Tuple[str, str] = ("Not regulated", "Regulon Genes"),
-        color: Union[Sequence[Tuple], Sequence[str]] = ("#aaaaaa", "salmon"),
-        alpha: float = 0.7,
-        ax_font_kwargs: Optional[Dict] = None,
-        legend_kwargs: Optional[Dict] = None,
+    ica_data: IcaData,
+    imodulon: ImodName,
+    regulator: str = None,
+    bins: Optional[Union[int, Sequence, str]] = None,
+    kind: str = "overlap",
+    ax: Optional[Ax] = None,
+    hist_label: Tuple[str, str] = ("Not regulated", "Regulon Genes"),
+    color: Union[Sequence[Tuple], Sequence[str]] = ("#aaaaaa", "salmon"),
+    alpha: float = 0.7,
+    ax_font_kwargs: Optional[Dict] = None,
+    legend_kwargs: Optional[Dict] = None,
 ) -> Ax:
     """
     Plots a histogram of regulon vs non-regulon genes by iModulon weighting.
@@ -423,11 +416,9 @@
 
     if kind == "overlap":
         ax.hist(
-            non_reg_arr, bins=bin_arr, alpha=alpha, color=color[0],
-            label=hist_label[0]
-        )
-        ax.hist(reg_arr, bins=bin_arr, alpha=alpha, color=color[1],
-                label=hist_label[1])
+            non_reg_arr, bins=bin_arr, alpha=alpha, color=color[0], label=hist_label[0]
+        )
+        ax.hist(reg_arr, bins=bin_arr, alpha=alpha, color=color[1], label=hist_label[1])
 
     elif kind == "side":
         arr = np.array([non_reg_arr, reg_arr], dtype="object")
@@ -474,24 +465,24 @@
 
 
 def scatterplot(
-        x: pd.Series,
-        y: pd.Series,
-        groups: Optional[Dict] = None,
-        colors: Optional[Union[str, List, Dict]] = None,
-        show_labels: Union[bool, str] = "auto",
-        adjust_labels: bool = True,
-        line45: bool = False,
-        line45_margin: float = 0,
-        fit_line: bool = False,
-        fit_metric: str = "pearson",
-        xlabel: str = "",
-        ylabel: str = "",
-        ax: Optional[Ax] = None,
-        legend: bool = True,
-        ax_font_kwargs: Optional[Dict] = None,
-        scatter_kwargs: Optional[Dict] = None,
-        label_font_kwargs: Optional[Dict] = None,
-        legend_kwargs: Optional[Dict] = None,
+    x: pd.Series,
+    y: pd.Series,
+    groups: Optional[Dict] = None,
+    colors: Optional[Union[str, List, Dict]] = None,
+    show_labels: Union[bool, str] = "auto",
+    adjust_labels: bool = True,
+    line45: bool = False,
+    line45_margin: float = 0,
+    fit_line: bool = False,
+    fit_metric: str = "pearson",
+    xlabel: str = "",
+    ylabel: str = "",
+    ax: Optional[Ax] = None,
+    legend: bool = True,
+    ax_font_kwargs: Optional[Dict] = None,
+    scatter_kwargs: Optional[Dict] = None,
+    label_font_kwargs: Optional[Dict] = None,
+    legend_kwargs: Optional[Dict] = None,
 ) -> Ax:
     """
     Generates a scatter-plot of the data given, with options for coloring by
@@ -556,12 +547,11 @@
         show_labels = len(x) <= 20
 
     if not (
-            isinstance(x, pd.Series)
-            and isinstance(y, pd.Series)
-            and (
-                    x.index.astype(str).sort_values() == y.index.astype(
-                str).sort_values()
-            ).all()
+        isinstance(x, pd.Series)
+        and isinstance(y, pd.Series)
+        and (
+            x.index.astype(str).sort_values() == y.index.astype(str).sort_values()
+        ).all()
     ):
         raise TypeError("X and Y must be pandas series with the same index")
 
@@ -615,20 +605,16 @@
             hidden = diff.loc[diff[0] < line45_margin]
             data.loc[hidden.index, "group"] = "hidden"
             ax.plot(
-                [max(xmin, ymin + line45_margin),
-                 min(xmax, ymax + line45_margin)],
-                [max(ymin, xmin - line45_margin),
-                 min(ymax, xmax - line45_margin)],
+                [max(xmin, ymin + line45_margin), min(xmax, ymax + line45_margin)],
+                [max(ymin, xmin - line45_margin), min(ymax, xmax - line45_margin)],
                 color="gray",
                 linestyle="dashed",
                 linewidth=0.5,
                 zorder=0,
             )
             ax.plot(
-                [max(xmin, ymin - line45_margin),
-                 min(xmax, ymax - line45_margin)],
-                [max(ymin, xmin + line45_margin),
-                 min(ymax, xmax + line45_margin)],
+                [max(xmin, ymin - line45_margin), min(xmax, ymax - line45_margin)],
+                [max(ymin, xmin + line45_margin), min(ymax, xmax + line45_margin)],
                 color="gray",
                 linestyle="dashed",
                 linewidth=0.5,
@@ -644,8 +630,7 @@
             colors.update({"": "tab:blue"})
     except AttributeError:
 
-        groups = [item for item in data["group"].unique() if
-                  item not in ["hidden", ""]]
+        groups = [item for item in data["group"].unique() if item not in ["hidden", ""]]
         if colors is None:
             colorlist = plt.rcParams["axes.prop_cycle"].by_key()["color"][1:]
         elif isinstance(colors, str):
@@ -718,13 +703,13 @@
 
 
 def plot_gene_weights(
-        ica_data: IcaData,
-        imodulon: ImodName,
-        xaxis=None,
-        xname="",
-        by: Optional[str] = "start",
-        ref_cols: Optional[SeqSetStr] = None,
-        **kwargs,
+    ica_data: IcaData,
+    imodulon: ImodName,
+    xaxis=None,
+    xname="",
+    by: Optional[str] = "start",
+    ref_cols: Optional[SeqSetStr] = None,
+    **kwargs,
 ) -> Ax:
     """
     Generates a scatter-plot, with gene weights on the y-axis, and either
@@ -786,8 +771,7 @@
             x = ica_data.gene_table.start
             xlabel = "Gene Start"
         else:
-            raise ValueError(
-                '"by" must be "log-tpm-norm", "length", ' 'or "start"')
+            raise ValueError('"by" must be "log-tpm-norm", "length", ' 'or "start"')
 
     # Override specific kwargs (their implementation is different
     # in this function)
@@ -803,8 +787,8 @@
 
     # Default legend should be on the side of the plot
     if (
-            "bbox_to_anchor" not in legend_kwargs_pgw.keys()
-            and "loc" not in legend_kwargs_pgw.keys()
+        "bbox_to_anchor" not in legend_kwargs_pgw.keys()
+        and "loc" not in legend_kwargs_pgw.keys()
     ):
         legend_kwargs_pgw.update({"bbox_to_anchor": (1, 1), "loc": 2})
         kwargs["legend_kwargs"] = legend_kwargs_pgw
@@ -843,7 +827,7 @@
 
     # Add labels: Put gene name if components contain under 20 genes
     if show_labels_pgw is True or (
-            show_labels_pgw is not False and len(component_genes) <= 20
+        show_labels_pgw is not False and len(component_genes) <= 20
     ):
         for gene in component_genes:
             texts.append(
@@ -882,13 +866,13 @@
 
 
 def compare_gene_weights(
-        ica_data: IcaData,
-        imodulon1: ImodName,
-        imodulon2: ImodName,
-        ica_data2: Optional[IcaData] = None,
-        ortho_file: str = None,
-        use_org1_names: bool = True,
-        **kwargs,
+    ica_data: IcaData,
+    imodulon1: ImodName,
+    imodulon2: ImodName,
+    ica_data2: Optional[IcaData] = None,
+    ortho_file: str = None,
+    use_org1_names: bool = True,
+    **kwargs,
 ) -> Ax:
     """
     Compare gene weights between 2 iModulons. The result is shown as a
@@ -1005,14 +989,12 @@
     auto = None
     if show_labels_cgw == "auto":
         auto = (
-                       bin_M1[imodulon1].astype(bool) & bin_M2[
-                   imodulon2].astype(bool)
-               ).sum() <= 20
+            bin_M1[imodulon1].astype(bool) & bin_M2[imodulon2].astype(bool)
+        ).sum() <= 20
 
     if show_labels_cgw or auto:
         for gene in component_genes:
-            ax.scatter(M1.loc[gene, imodulon1], M2.loc[gene, imodulon2],
-                       color="r")
+            ax.scatter(M1.loc[gene, imodulon1], M2.loc[gene, imodulon2], color="r")
 
             # Add labels
             try:
@@ -1069,8 +1051,7 @@
     return ax
 
 
-def compare_expression(ica_data: IcaData, gene1: str, gene2: str,
-                       **kwargs) -> Ax:
+def compare_expression(ica_data: IcaData, gene1: str, gene2: str, **kwargs) -> Ax:
     """
     Compares Gene Expression values between two genes. The result is shown
     as a scatter-plot.
@@ -1116,8 +1097,7 @@
     kwargs.pop("fit_line", None)
 
     # Scatter Plot
-    ax = scatterplot(x, y, xlabel=xlabel, ylabel=ylabel, fit_line=True,
-                     **kwargs)
+    ax = scatterplot(x, y, xlabel=xlabel, ylabel=ylabel, fit_line=True, **kwargs)
 
     return ax
 
@@ -1156,23 +1136,22 @@
     kwargs.pop("fit_line", None)
 
     # Scatter Plot
-    ax = scatterplot(x, y, xlabel=xlabel, ylabel=ylabel, fit_line=True,
-                     **kwargs)
+    ax = scatterplot(x, y, xlabel=xlabel, ylabel=ylabel, fit_line=True, **kwargs)
 
     return ax
 
 
 def plot_dima(
-        ica_data: IcaData,
-        sample1: Union[List, str],
-        sample2: Union[List, str],
-        threshold: float = 5,
-        fdr: float = 0.1,
-        label: bool = True,
-        adjust: bool = True,
-        table: bool = False,
-        alternate_A: pd.DataFrame = None,
-        **kwargs,
+    ica_data: IcaData,
+    sample1: Union[List, str],
+    sample2: Union[List, str],
+    threshold: float = 5,
+    fdr: float = 0.1,
+    label: bool = True,
+    adjust: bool = True,
+    table: bool = False,
+    alternate_A: pd.DataFrame = None,
+    **kwargs,
 ) -> Ax:
     """
     Plots a DiMA plot between two projects or two sets of samples
@@ -1244,15 +1223,10 @@
 
     groups = {}
     for i in A_to_use.index:
-<<<<<<< HEAD
-        if i not in df_diff:
-            groups.update({i: "hidden"})
-=======
         if i not in df_diff.index:
             groups.update({i: "hidden"})
         else:
             groups.update({i: ""})
->>>>>>> ece2266e
 
     ax = scatterplot(
         a1,
@@ -1268,8 +1242,7 @@
         df_diff = pd.concat([df_diff, a1, a2], join="inner", axis=1)
         texts = []
         for k in df_diff.index:
-            texts.append(
-                ax.text(df_diff.loc[k, 0], df_diff.loc[k, 1], k, fontsize=10))
+            texts.append(ax.text(df_diff.loc[k, 0], df_diff.loc[k, 1], k, fontsize=10))
         if adjust:
             expand_args = {
                 "expand_objects": (1.2, 1.4),
@@ -1296,24 +1269,24 @@
 
 
 def cluster_activities(
-        ica_data: IcaData,
-        correlation_method: str = "spearman",
-        distance_threshold: Union[float] = None,
-        show_thresholding: bool = False,
-        show_clustermap: bool = True,
-        show_best_clusters: bool = False,
-        n_best_clusters: Union[str, int] = "above_average",
-        cluster_names: Union[dict] = None,
-        return_clustermap: bool = False,
-        # dimca options
-        dimca_sample1: Union[List, str] = None,
-        dimca_sample2: Union[List, str] = None,
-        dimca_threshold: float = 5,
-        dimca_fdr: float = 0.1,
-        dimca_label: bool = True,
-        dimca_adjust: bool = True,
-        dimca_table: bool = False,
-        **dimca_kwargs,
+    ica_data: IcaData,
+    correlation_method: str = "spearman",
+    distance_threshold: Union[float] = None,
+    show_thresholding: bool = False,
+    show_clustermap: bool = True,
+    show_best_clusters: bool = False,
+    n_best_clusters: Union[str, int] = "above_average",
+    cluster_names: Union[dict] = None,
+    return_clustermap: bool = False,
+    # dimca options
+    dimca_sample1: Union[List, str] = None,
+    dimca_sample2: Union[List, str] = None,
+    dimca_threshold: float = 5,
+    dimca_fdr: float = 0.1,
+    dimca_label: bool = True,
+    dimca_adjust: bool = True,
+    dimca_table: bool = False,
+    **dimca_kwargs,
 ):
     """
     Uses agglomerative (hierarchical) clustering to group iModulons based on
@@ -1364,16 +1337,17 @@
 
     # compute distance matrix; distance metric defined as 1 - correlation to
     # ensure that correlated iModulons are close in distance, can be clustered
-    if correlation_method in ['spearman', 'pearson']:
+    if correlation_method in ["spearman", "pearson"]:
         correlation_df = ica_data.A.T.corr(method=correlation_method)
         distance_matrix = 1 - correlation_df.abs()
-    elif correlation_method == 'mutual_info':
+    elif correlation_method == "mutual_info":
         distance_matrix = pairwise_distances(ica_data.A, metric=mutual_info_distance)
         np.fill_diagonal(distance_matrix, 0)
-        correlation_df = pd.DataFrame(1 - distance_matrix, columns=ica_data.A.index,
-                                      index=ica_data.A.index)
-    else:
-        raise ValueError(f'Correlation method {correlation_method} is unsupported.')
+        correlation_df = pd.DataFrame(
+            1 - distance_matrix, columns=ica_data.A.index, index=ica_data.A.index
+        )
+    else:
+        raise ValueError(f"Correlation method {correlation_method} is unsupported.")
 
     best_clusters = []
     cluster_score_dict = {}
@@ -1392,8 +1366,7 @@
     # perform automatic thresholding for default case
     if distance_threshold is None:
 
-        auto_threshold_df = pd.DataFrame(
-            columns=["threshold", "score", "n_clusters"])
+        auto_threshold_df = pd.DataFrame(columns=["threshold", "score", "n_clusters"])
         auto_threshold_df["threshold"] = np.arange(0, 1, 0.025)
 
         for row in auto_threshold_df.itertuples(index=True):
@@ -1425,8 +1398,7 @@
             _, ax = plt.subplots()
             ax.yaxis.grid(False)
             sns.scatterplot(
-                x="threshold", y="score", data=auto_threshold_df, ax=ax,
-                color="blue"
+                x="threshold", y="score", data=auto_threshold_df, ax=ax, color="blue"
             )
             ax.axvline(best_threshold, linestyle="--", color="k")
             ax.tick_params(axis="both", labelsize=13)
@@ -1564,15 +1536,12 @@
                         )
                         # stash the clustermap data for the best cluster
                         best_cluster_submatrix = clustermap.data2d.iloc[
-                                                 top_left: (
-                                                             top_left + cluster_size),
-                                                 top_left: (
-                                                             top_left + cluster_size),
-                                                 ]
+                            top_left : (top_left + cluster_size),
+                            top_left : (top_left + cluster_size),
+                        ]
                         best_cluster_labels.append(cluster_for_imod)
                         best_cluster_matrices.append(best_cluster_submatrix)
-                        best_cluster_scores.append(
-                            cluster_score_dict[cluster_for_imod])
+                        best_cluster_scores.append(cluster_score_dict[cluster_for_imod])
 
                 # reset the counters being used to establish where to draw boxes
                 size_counter = 1
@@ -1606,8 +1575,7 @@
 
             # sort the best clusters by score to display the best one first
             sorted_lab_mtrx_score_tups = sorted(
-                zip(best_cluster_labels, best_cluster_matrices,
-                    best_cluster_scores),
+                zip(best_cluster_labels, best_cluster_matrices, best_cluster_scores),
                 key=lambda label_matrix_score_tup: label_matrix_score_tup[2],
                 reverse=True,
             )
