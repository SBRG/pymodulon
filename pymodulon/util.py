"""
General utility functions for the pymodulon package
"""
from itertools import combinations

from matplotlib.axes import Axes
import numpy as np
import pandas as pd
import os
from scipy import stats
import warnings
from typing import *
import re
<<<<<<< HEAD
import json

=======
>>>>>>> 9722f82a
from pymodulon.enrichment import FDR

################
# Type Aliases #
################
Ax = TypeVar("Ax", Axes, object)
Data = Union[pd.DataFrame, os.PathLike]
SeqSetStr = Union[Sequence[str], Set[str], str]
ImodName = Union[str, int]
ImodNameList = Union[ImodName, List[ImodName]]


def _check_table(table: Data, name: str, index: Optional[Collection] = None,
                 index_col=0):
    # Set as empty dataframe if not input given
    if table is None:
        return pd.DataFrame(index=index)

    # Load table if necessary
    elif isinstance(table, str):
        try:
            table = pd.read_json(table)
        except ValueError:
            sep = '\t' if table.endswith('.tsv') else ','
            table = pd.read_csv(table, index_col=index_col, sep=sep)

    # Coerce indices and columns to ints if necessary
    newcols = []
    for col in table.columns:
        try:
            newcols.append(int(col))
        except ValueError:
            newcols.append(col)
    table.columns = newcols

    newrows = []
    for row in table.index:
        try:
            newrows.append(int(row))
        except ValueError:
            newrows.append(row)
    table.index = newrows

    if isinstance(table, pd.DataFrame):
        # dont run _check_table_helper if no index is passed
        return table if index is None else _check_table_helper(table, index,
                                                               name)
    else:
        raise TypeError('{}_table must be a pandas DataFrame '
                        'filename or a valid JSON string'.format(name))


def _check_table_helper(table: pd.DataFrame, index: Optional[Collection],
                        name: ImodName):
    if table.shape == (0, 0):
        return pd.DataFrame(index=index)

    # Check if all indices are in table
    missing_index = list(set(index) - set(table.index))
    if len(missing_index) > 0:
        warnings.warn('Some {} are missing from the {} table: {}'
                      .format(name, name, missing_index))

    # Remove extra indices from table
    table = table.loc[index]
    return table

def _check_dict(table: Data, name: str, index_col: Optional[int] = 0):
    if isinstance(table, dict):
        return table
    try: 
        table = json.loads(table.replace('\'', '\"'))
    except ValueError: 
        sep = '\t' if table.endswith('.tsv') else ','
        table = pd.read_csv(table, index_col=index_col, header = None, sep=sep)
        table = table.to_dict()[1]
    return table

def compute_threshold(ic: pd.Series, dagostino_cutoff: float):
    """
    Computes D'agostino-test-based threshold for a component of an M matrix
    :param ic: Pandas Series containing an independent component
    :param dagostino_cutoff: Minimum D'agostino test statistic value
        to determine threshold
    :return: iModulon threshold
    """
    i = 0

    # Sort genes based on absolute value
    ordered_genes = abs(ic).sort_values()

    # Compute k2-statistic
    k_square, p = stats.normaltest(ic)

    # Iteratively remove gene w/ largest weight until k2-statistic < cutoff
    while k_square > dagostino_cutoff:
        i -= 1
        k_square, p = stats.normaltest(ic.loc[ordered_genes.index[:i]])

    # Select genes in iModulon
    comp_genes = ordered_genes.iloc[i:]

    # Slightly modify threshold to improve plotting visibility
    if len(comp_genes) == len(ic.index):
        return max(comp_genes) + .05
    else:
        return np.mean([ordered_genes.iloc[i], ordered_genes.iloc[i - 1]])


def dima(ica_data, sample1: Union[Collection, str],
         sample2: Union[Collection, str], threshold: float = 5,
         fdr: float = 0.1, alternate_A: pd.DataFrame = None):
    """

    Args:
        ica_data: IcaData object
        sample1: List of sample IDs or name of "project:condition"
        sample2: List of sample IDs or name of "project:condition"
        threshold: Minimum activity difference to determine DiMAs
        fdr: False Detection Rate

    Returns:

    """

    # use the undocumented alternate_A option to allow custom-built DIMCA
    # activity matrix to be used in lieu of standard activty matrix
    if alternate_A is not None:
        A_to_use = alternate_A
    else:
        A_to_use = ica_data.A

    _diff = pd.DataFrame()

    sample1_list = _parse_sample(ica_data, sample1)
    sample2_list = _parse_sample(ica_data, sample2)

    for name, group in ica_data.sample_table.groupby(['project', 'condition']):
        for i1, i2 in combinations(group.index, 2):
            _diff[':'.join(name)] = abs(A_to_use[i1] - A_to_use[i2])
    dist = {}

    for k in A_to_use.index:
        dist[k] = stats.lognorm(*stats.lognorm.fit(_diff.loc[k].values)).cdf

    res = pd.DataFrame(index=A_to_use.index)
    for k in res.index:
        a1 = A_to_use.loc[k, sample1_list].mean()
        a2 = A_to_use.loc[k, sample2_list].mean()
        res.loc[k, 'difference'] = a2 - a1
        res.loc[k, 'pvalue'] = 1 - dist[k](abs(a1 - a2))
    result = FDR(res, fdr)
    return result[(abs(result.difference) > threshold)].sort_values(
        'difference', ascending=False)


def _parse_sample(ica_data, sample: Union[Collection, str]):
    """
    Parses sample inputs into a list of sample IDs
    Args:
        ica_data: IcaData object
        sample: List of sample IDs or "project:condition"

    Returns: A list of samples

    """
    sample_table = ica_data.sample_table
    if isinstance(sample, str):
        proj, cond = re.search('(.*):(.*)', sample).groups()
        samples = sample_table[(sample_table.project == proj) &
                               (sample_table.condition == cond)].index
        if len(samples) == 0:
            raise ValueError(f'No samples exist for project={proj} condition='
                             f'{cond}')
        else:
            return samples
    else:
        return sample


def explained_variance(ica_data,
                       genes: Optional[Iterable] = None,
                       samples: Optional[Iterable] = None,
                       imodulons: Optional[Iterable] = None):
    """
    Computes the fraction of variance explained by iModulons
    Parameters
    ----------
    ica_data: ICA data object
    genes: List of genes to use (default: all genes)
    samples: List of samples to use (default: all samples)
    imodulons: List of iModulons to use (default: all iModulons)

    Returns
    -------
    Fraction of variance explained by selected iModulons for selected
    genes/samples
    """
    # Check inputs
    if genes is None:
        genes = ica_data.X.index
    elif isinstance(genes, str):
        genes = [genes]

    gene_loci = set(genes) & set(ica_data.X.index)
    gene_names = set(genes) - set(ica_data.X.index)
    name_loci = [ica_data.name2num(gene) for gene in gene_names]
    genes = list(set(gene_loci) | set(name_loci))

    if samples is None:
        samples = ica_data.X.columns
    elif isinstance(samples, str):
        samples = [samples]

    if imodulons is None:
        imodulons = ica_data.M.columns
    elif isinstance(imodulons, str):
        imodulons = [imodulons]

    # Account for normalization procedures before ICA (X=SA-x_mean)
    baseline = pd.DataFrame(
        np.subtract(ica_data.X, ica_data.X.values.mean(axis=0, keepdims=True)),
        index=ica_data.M.index, columns=ica_data.A.columns)
    baseline = baseline.loc[genes]

    # Initialize variables
    base_err = np.linalg.norm(baseline) ** 2
    MA = np.zeros(baseline.shape)
    rec_var = [0]
    ma_arrs = {}
    ma_weights = {}

    # Get individual modulon contributions
    for k in imodulons:
        ma_arr = np.dot(ica_data.M.loc[genes, k].values.reshape(len(genes), 1),
                        ica_data.A.loc[k, samples].values.reshape(1,
                                                                  len(samples)))
        ma_arrs[k] = ma_arr
        ma_weights[k] = np.sum(ma_arr ** 2)

    # Sum components in order of most important component first
    sorted_mods = sorted(ma_weights, key=ma_weights.get, reverse=True)
    # Compute reconstructed variance
    for k in sorted_mods:
        MA = MA + ma_arrs[k]
        sa_err = np.linalg.norm(MA - baseline) ** 2
        rec_var.append((1 - sa_err / base_err) * 100)

    return rec_var[-1]


def infer_activities(ica_data, data: pd.DataFrame):
    """
    Infer iModulon activities for external data
    Parameters
    ----------
    ica_data: ICA data object
    data: External expression profiles (must be centered to a reference)

    Returns
    -------
    Inferred activities for the expression profiles
    """

    shared_genes = ica_data.M.index & data.index
    x = data.loc[shared_genes].values
    m = ica_data.M.loc[shared_genes].values
    m_inv = np.linalg.pinv(m)
    a = np.dot(m_inv, x)
    return pd.DataFrame(a, index=ica_data.imodulon_names, columns=data.columns)<|MERGE_RESOLUTION|>--- conflicted
+++ resolved
@@ -11,11 +11,8 @@
 import warnings
 from typing import *
 import re
-<<<<<<< HEAD
 import json
 
-=======
->>>>>>> 9722f82a
 from pymodulon.enrichment import FDR
 
 ################
@@ -86,9 +83,9 @@
 def _check_dict(table: Data, name: str, index_col: Optional[int] = 0):
     if isinstance(table, dict):
         return table
-    try: 
+    try:
         table = json.loads(table.replace('\'', '\"'))
-    except ValueError: 
+    except ValueError:
         sep = '\t' if table.endswith('.tsv') else ','
         table = pd.read_csv(table, index_col=index_col, header = None, sep=sep)
         table = table.to_dict()[1]
