import os

import numpy as np
import pandas as pd

from matplotlib.axes import Axes
from scipy import stats
from typing import *
import warnings

################
# Type Aliases #
################
Ax = TypeVar("Ax", Axes, object)
Data = Union[pd.DataFrame, os.PathLike]
SeqSetStr = Union[Sequence[str], Set[str], str]
ImodName = Union[str, int]
ImodNameList = Union[ImodName, List[ImodName]]


def _check_table(table: Data, name: str, index: Optional[Collection] = None):
    # Set as empty dataframe if not input given
    if table is None:
        return pd.DataFrame(index=index)

    # Load table if necessary
    elif isinstance(table, str):
        try:
            table = pd.read_json(table)
        except ValueError:
            try:
                sep = '\t' if table.endswith('.tsv') else ','
                table = pd.read_csv(table, index_col=0, sep=sep)
            except FileNotFoundError:
                raise TypeError('{}_table must be a pandas DataFrame '
                                'filename or a valid JSON string'.format(name))

    if isinstance(table, pd.DataFrame):
        # dont run _check_table_helper if no index is passed
        return table if index is None else _check_table_helper(table, index,
                                                               name)
    else:
        raise TypeError('{}_table must be a pandas DataFrame '
                        'filename or a valid JSON string'.format(name))


def _check_table_helper(table: pd.DataFrame, index: Optional[Collection],
                        name: ImodName):
    if table.shape == (0, 0):
        return pd.DataFrame(index=index)
    # Check if all indices are in table
    missing_index = list(set(index) - set(table.index))
    if len(missing_index) > 0:
        warnings.warn('Some {} are missing from the {} table: {}'
                      .format(name, name, missing_index))

    # Remove extra indices from table
    table = table.loc[index]
    return table


def compute_threshold(ic: pd.Series, dagostino_cutoff: float):
    """
    Computes D'agostino-test-based threshold for a component of an M matrix
    :param ic: Pandas Series containing an independent component
    :param dagostino_cutoff: Minimum D'agostino test statistic value
        to determine threshold
    :return: iModulon threshold
    """
    i = 0

    # Sort genes based on absolute value
    ordered_genes = abs(ic).sort_values()

    # Compute k2-statistic
    k_square, p = stats.normaltest(ic)

    # Iteratively remove gene w/ largest weight until k2-statistic < cutoff
    while k_square > dagostino_cutoff:
        i -= 1
        k_square, p = stats.normaltest(ic.loc[ordered_genes.index[:i]])

    # Select genes in iModulon
    comp_genes = ordered_genes.iloc[i:]

    # Slightly modify threshold to improve plotting visibility
    if len(comp_genes) == len(ic.index):
        return max(comp_genes) + .05
    else:
        return np.mean([ordered_genes.iloc[i], ordered_genes.iloc[i - 1]])


<<<<<<< HEAD
def name2num(ica_data, gene: Union[Iterable, str]) -> Union[Iterable, str]:
=======
######################
## Compare ICA runs ##
######################

from graphviz import Digraph
from scipy.cluster.hierarchy import linkage, dendrogram
import tqdm
from scipy import sparse


def _make_dot_graph(S1: pd.DataFrame, S2: pd.DataFrame, metric: str, cutoff: float, show_all: bool):
    """
    Given two S matrices, returns the dot graph and name links of the various connected ICA components
    :param S1: S matrix from the first organism
    :param S2: S matrix from the second organism
    :param metric: A string of what statistical test to use (standard is 'pearson')
    :param cutoff: Float cut off value for pearson statistical test
    :return: Dot graph and name links of connected ICA components
    """

    # Only keep genes found in both S matrices
    common = set(S1.index) & set(S2.index)

    if len(common) == 0:
        raise KeyError("No common genes")

    s1 = S1.reindex(common)
    s2 = S2.reindex(common)

    # Ensure column names are strings
    s1.columns = s1.columns.astype(str)
    s2.columns = s2.columns.astype(str)

    # Split names in half if necessary for comp1
    cols = {}
    for x in s1.columns:
        if len(x) > 10:
            cols[x] = x[:len(x) // 2] + '-\n' + x[len(x) // 2:]
        else:
            cols[x] = x
    s1.columns = [cols[x] for x in s1.columns]

    # Calculate correlation matrix
    corr = np.zeros((len(s1.columns), len(s2.columns)))

    for i, k1 in tqdm.tqdm(enumerate(s1.columns), total=len(s1.columns)):
        for j, k2 in enumerate(s2.columns):
            if metric == 'pearson':
                corr[i, j] = abs(stats.pearsonr(s1[k1], s2[k2])[0])
            elif metric == 'spearman':
                corr[i, j] = abs(stats.spearmanr(s1[k1], s2[k2])[0])

    DF_corr = pd.DataFrame(corr, index=s1.columns, columns=s2.columns)  # Only keep genes found in both S matrices

    # Initialize Graph
    dot = Digraph(engine='dot', graph_attr={'ranksep': '0.3', 'nodesep': '0', 'packmode': 'array_u', 'size': '10,10'},
                  node_attr={'fontsize': '14', 'shape': 'none'},
                  edge_attr={'arrowsize': '0.5'}, format='png')

    # Set up linkage and designate terminal nodes
    loc1, loc2 = np.where(DF_corr > cutoff)
    links = list(zip(s1.columns[loc1], s2.columns[loc2]))

    if len(links) == 0:
        warn('No components shared across runs')
        return None, None
    if show_all is True:
        # Initialize Nodes
        for k in sorted(s2.columns):
            if k in s2.columns[loc2]:
                color = 'black'
                font = 'helvetica'
            else:
                color = 'red'
                font = 'helvetica-bold'
            dot.node('data2_' + str(k), label=k, _attributes={'fontcolor': color, 'fontname': font})

        for k in s1.columns:
            if k in s1.columns[loc1]:
                color = 'black'
                font = 'helvetica'
            else:
                color = 'red'
                font = 'helvetica-bold'
            dot.node('data1_' + str(k), label=k, _attributes={'fontcolor': color, 'fontname': font})

        # Add links between related components
        for k1, k2 in links:
            width = DF_corr.loc[k1, k2] * 5
            dot.edge('data1_' + str(k1), 'data2_' + str(k2), _attributes={'penwidth': '{:.2f}'.format(width)})
    else:
        # Initialize Nodes
        for k in sorted(s2.columns):
            if k in s2.columns[loc2]:
                color = 'black'
                font = 'helvetica'
                dot.node('data2_' + str(k), label=k, _attributes={'fontcolor': color, 'fontname': font})

        for k in s1.columns:
            if k in s1.columns[loc1]:
                color = 'black'
                font = 'helvetica'
                dot.node('data1_' + str(k), label=k, _attributes={'fontcolor': color, 'fontname': font})

        # Add links between related components
        for k1, k2 in links:
            if k1 in s1.columns[loc1] and k2 in s2.columns[loc2]:
                width = DF_corr.loc[k1, k2] * 5
                dot.edge('data1_' + str(k1), 'data2_' + str(k2), _attributes={'penwidth': '{:.2f}'.format(width)})

    # Reformat names back to normal
    name1, name2 = list(zip(*links))
    inv_cols = {v: k for k, v in cols.items()}
    name_links = list(zip([inv_cols[x] for x in name1], name2))
    return dot, name_links


def _load_ortho_matrix(ortho_dir: str):
>>>>>>> 3dc7d71e
    """
    Convert a gene name to the locus tag
    Args:
        ica_data: IcaData object
        gene: Gene name or list of gene names

    Returns: Locus tag or list of locus tags

    """
    gene_table = ica_data.gene_table
    if 'gene_name' not in gene_table.columns:
        raise ValueError('Gene table does not contain "gene_name" column.')

    if isinstance(gene, str):
        gene_list = [gene]
    else:
        gene_list = gene

    final_list = []
    for g in gene_list:
        loci = gene_table[gene_table.gene_name == g].index

        # Ensure only one locus maps to this gene
        if len(loci) == 0:
            raise ValueError('Gene does not exist: {}'.format(g))
        elif len(loci) > 1:
            warnings.warn('Found multiple genes named {}. Only '
                          'reporting first locus tag'.format(g))

        final_list.append(loci[0])

    # Return string if string was given as input
    if isinstance(gene, str):
        return final_list[0]
    else:
        return final_list<|MERGE_RESOLUTION|>--- conflicted
+++ resolved
@@ -89,10 +89,44 @@
     else:
         return np.mean([ordered_genes.iloc[i], ordered_genes.iloc[i - 1]])
 
-
-<<<<<<< HEAD
 def name2num(ica_data, gene: Union[Iterable, str]) -> Union[Iterable, str]:
-=======
+    """
+    Convert a gene name to the locus tag
+    Args:
+        ica_data: IcaData object
+        gene: Gene name or list of gene names
+
+    Returns: Locus tag or list of locus tags
+
+    """
+    gene_table = ica_data.gene_table
+    if 'gene_name' not in gene_table.columns:
+        raise ValueError('Gene table does not contain "gene_name" column.')
+
+    if isinstance(gene, str):
+        gene_list = [gene]
+    else:
+        gene_list = gene
+
+    final_list = []
+    for g in gene_list:
+        loci = gene_table[gene_table.gene_name == g].index
+
+        # Ensure only one locus maps to this gene
+        if len(loci) == 0:
+            raise ValueError('Gene does not exist: {}'.format(g))
+        elif len(loci) > 1:
+            warnings.warn('Found multiple genes named {}. Only '
+                          'reporting first locus tag'.format(g))
+
+        final_list.append(loci[0])
+
+    # Return string if string was given as input
+    if isinstance(gene, str):
+        return final_list[0]
+    else:
+        return final_list
+
 ######################
 ## Compare ICA runs ##
 ######################
@@ -211,40 +245,88 @@
 
 
 def _load_ortho_matrix(ortho_dir: str):
->>>>>>> 3dc7d71e
-    """
-    Convert a gene name to the locus tag
-    Args:
-        ica_data: IcaData object
-        gene: Gene name or list of gene names
-
-    Returns: Locus tag or list of locus tags
-
-    """
-    gene_table = ica_data.gene_table
-    if 'gene_name' not in gene_table.columns:
-        raise ValueError('Gene table does not contain "gene_name" column.')
-
-    if isinstance(gene, str):
-        gene_list = [gene]
-    else:
-        gene_list = gene
-
-    final_list = []
-    for g in gene_list:
-        loci = gene_table[gene_table.gene_name == g].index
-
-        # Ensure only one locus maps to this gene
-        if len(loci) == 0:
-            raise ValueError('Gene does not exist: {}'.format(g))
-        elif len(loci) > 1:
-            warnings.warn('Found multiple genes named {}. Only '
-                          'reporting first locus tag'.format(g))
-
-        final_list.append(loci[0])
-
-    # Return string if string was given as input
-    if isinstance(gene, str):
-        return final_list[0]
-    else:
-        return final_list+    """
+    Load the .npz file and organism labels and compiles them into one
+    :param ortho_dir: String of the location where organism data can be found (can be found under modulome/data)
+    :return: Pandas Dataframe of the full organism compare matrix
+    """
+    filename = os.path.join(ortho_dir, "org_compare.npz")
+    label_file = os.path.join(ortho_dir, "org_compare_label.txt")
+    ortho_DF = pd.DataFrame(sparse.load_npz(filename).toarray())
+    labels = list(pd.read_csv(label_file, header=None, nrows=1).loc[0][:])
+
+    ortho_DF.index = labels
+    ortho_DF.columns = labels
+
+    # Filter out different strains of Salmonella, only leaves LT2 strain
+    filter = []
+    for i in ortho_DF.index:
+        if "STM" in i and "_" in i:
+            filter.append(i)
+
+    ortho_DF.drop(filter, inplace=True)
+    ortho_DF.drop(columns=filter, inplace=True)
+
+    return ortho_DF
+
+
+def _extract_genes(gene_set_1: List, gene_set_2: List, ortho_DF):
+    """
+    Returns a Panda Series that contains a cut down version of the complete Comparison DF, where the rows are only genes
+    found in the I-modulon component
+    :param gene_set_1: list of genes from organism 1
+    :param gene_set_2: list of genes from organism 2
+    :param ortho_DF: Full ortholog comparison Dataframe
+    :return: A reduced version of the ortho_DF Dataframe that only contains the genes from gene_set_1 and gene_set_2
+    """
+
+    rows = ortho_DF.loc[ortho_DF.index.isin(list(gene_set_1))][:].index
+    columns = ortho_DF.loc[:][ortho_DF.columns.isin(list(gene_set_2))].index
+
+    reduced_DF = ortho_DF.loc[rows][columns]
+
+    reduced_DF = reduced_DF.replace(0, np.nan)
+    reduced_DF = reduced_DF.dropna(axis=1, how="all")
+    reduced_DF = reduced_DF.replace(np.nan, 0)
+
+    return reduced_DF
+
+
+def _translate_genes(gene_list: List, reduced_DF: pd.DataFrame):
+    """
+    Converts genes from one list to their corresponding ortholog of another organism
+    :param gene_list: List of genes to be translated
+    :param reduced_DF: Pandas Dataframe of the orthologs between your two target organisms
+    :return: List of genes that have been translated
+    """
+    gene_list_copy = gene_list
+    for i in range(0, len(gene_list_copy)):
+        try:
+            convert_column = reduced_DF[gene_list_copy[i]]
+            gene_list_copy[i] = str(convert_column.loc[convert_column == 1][:].index[0])
+        except KeyError as e:
+            continue
+    return gene_list_copy
+
+
+def compare_ica(S1: pd.DataFrame, S2: pd.DataFrame, ortho_dir, metric='pearson', cutoff=0.2, show_all=False):
+    """
+    Compares two S matrices between a single organism or across organisms and returns the connected ICA components
+    :param S1: Pandas Dataframe of S matrix 1
+    :param S2: Pandas Dataframe of S Matrix 2
+    :param ortho_dir: String of the location where organism data can be found (can be found under modulome/data)
+    :param metric: A string of what statistical test to use (standard is 'pearson')
+    :param cutoff: Float cut off value for pearson statistical test
+    :param show_all: True will show all nodes of the digraph matrix
+    :return: Dot graph and name links of connected ICA components between the two runs or organisms.
+    """
+    if ortho_dir is None:
+        dot, name_links = _make_dot_graph(S1, S2, metric=metric, cutoff=cutoff, show_all=show_all)
+        return dot, name_links
+    else:
+        ortho_DF = _load_ortho_matrix(ortho_dir)
+        ortho_reduced_DF = _extract_genes(list(S1.index), list(S2.index), ortho_DF)
+        translated_genes = _translate_genes(list(S2.index), ortho_reduced_DF)
+        S2.index = translated_genes
+        dot, name_links = _make_dot_graph(S1, S2, metric, cutoff, show_all=show_all)
+        return dot, name_links