"""
General utility functions for the pymodulon package
"""
from itertools import combinations

from matplotlib.axes import Axes
<<<<<<< HEAD
from typing import *
import numpy as np
import pandas as pd
from typing import List
import os
from scipy import stats
=======
import numpy as np
import pandas as pd
from re import split
import os
from scipy import stats
from graphviz import Digraph
>>>>>>> e83c7f5b
import warnings
from typing import *
import tqdm
from tqdm import tqdm_notebook as tqdm
import re

from pymodulon.enrichment import FDR

################
# Type Aliases #
################
Ax = TypeVar("Ax", Axes, object)
Data = Union[pd.DataFrame, os.PathLike]
SeqSetStr = Union[Sequence[str], Set[str], str]
ImodName = Union[str, int]
ImodNameList = Union[ImodName, List[ImodName]]


def _check_table(table: Data, name: str, index: Optional[Collection] = None,
                 index_col=0):
    # Set as empty dataframe if not input given
    if table is None:
        return pd.DataFrame(index=index)

    # Load table if necessary
    elif isinstance(table, str):
        try:
            table = pd.read_json(table)
        except ValueError:
            sep = '\t' if table.endswith('.tsv') else ','
            table = pd.read_csv(table, index_col=index_col, sep=sep)

    if isinstance(table, pd.DataFrame):
        # dont run _check_table_helper if no index is passed
        return table if index is None else _check_table_helper(table, index,
                                                               name)
    else:
        raise TypeError('{}_table must be a pandas DataFrame '
                        'filename or a valid JSON string'.format(name))


def _check_table_helper(table: pd.DataFrame, index: Optional[Collection],
                        name: ImodName):
    if table.shape == (0, 0):
        return pd.DataFrame(index=index)
    # Check if all indices are in table
    missing_index = list(set(index) - set(table.index))
    if len(missing_index) > 0:
        warnings.warn('Some {} are missing from the {} table: {}'
                      .format(name, name, missing_index))

    # Remove extra indices from table
    table = table.loc[index]
    return table


def compute_threshold(ic: pd.Series, dagostino_cutoff: float):
    """
    Computes D'agostino-test-based threshold for a component of an M matrix
    :param ic: Pandas Series containing an independent component
    :param dagostino_cutoff: Minimum D'agostino test statistic value
        to determine threshold
    :return: iModulon threshold
    """
    i = 0

    # Sort genes based on absolute value
    ordered_genes = abs(ic).sort_values()

    # Compute k2-statistic
    k_square, p = stats.normaltest(ic)

    # Iteratively remove gene w/ largest weight until k2-statistic < cutoff
    while k_square > dagostino_cutoff:
        i -= 1
        k_square, p = stats.normaltest(ic.loc[ordered_genes.index[:i]])

    # Select genes in iModulon
    comp_genes = ordered_genes.iloc[i:]

    # Slightly modify threshold to improve plotting visibility
    if len(comp_genes) == len(ic.index):
        return max(comp_genes) + .05
    else:
        return np.mean([ordered_genes.iloc[i], ordered_genes.iloc[i - 1]])


def name2num(ica_data, gene: Union[Iterable, str]) -> Union[Iterable, str]:
    """
    Convert a gene name to the locus tag
    Args:
        ica_data: IcaData object
        gene: Gene name or list of gene names

    Returns: Locus tag or list of locus tags

    """
    gene_table = ica_data.gene_table
    if 'gene_name' not in gene_table.columns:
        raise ValueError('Gene table does not contain "gene_name" column.')

    if isinstance(gene, str):
        gene_list = [gene]
    else:
        gene_list = gene

    final_list = []
    for g in gene_list:
        loci = gene_table[gene_table.gene_name == g].index

        # Ensure only one locus maps to this gene
        if len(loci) == 0:
            raise ValueError('Gene does not exist: {}'.format(g))
        elif len(loci) > 1:
            warnings.warn('Found multiple genes named {}. Only '
                          'reporting first locus tag'.format(g))

        final_list.append(loci[0])

    # Return string if string was given as input
    if isinstance(gene, str):
        return final_list[0]
    else:
        return final_list


def num2name(ica_data, gene: Union[Iterable, str]) -> Union[Iterable, str]:
    """
    Convert a locus tag to the gene name
    Args:
        ica_data: IcaData object
        gene: Locus tag or list of locus tags

    Returns: Gene name or list of gene names

    """
    result = ica_data.gene_table.loc[gene].gene_name
    if isinstance(gene, list):
        return result.tolist()
    else:
<<<<<<< HEAD
        return result
=======
        return result


def dima(ica_data, sample1: Union[Collection, str],
         sample2: Union[Collection, str], threshold: float = 5,
         fdr: float = 0.1):
    """

    Args:
        ica_data: IcaData object
        sample1: List of sample IDs or name of "project:condition"
        sample2: List of sample IDs or name of "project:condition"
        threshold: Minimum activity difference to determine DiMAs
        fdr: False Detection Rate

    Returns:

    """
    _diff = pd.DataFrame()

    sample1_list = _parse_sample(ica_data, sample1)
    sample2_list = _parse_sample(ica_data, sample2)

    for name, group in ica_data.sample_table.groupby(['project', 'condition']):
        for i1, i2 in combinations(group.index, 2):
            _diff[':'.join(name)] = abs(ica_data.A[i1] - ica_data.A[i2])
    dist = {}

    for k in ica_data.A.index:
        dist[k] = stats.lognorm(*stats.lognorm.fit(_diff.loc[k].values)).cdf

    res = pd.DataFrame(index=ica_data.A.index)
    for k in res.index:
        a1 = ica_data.A.loc[k, sample1_list].mean()
        a2 = ica_data.A.loc[k, sample2_list].mean()
        res.loc[k, 'difference'] = a2 - a1
        res.loc[k, 'pvalue'] = 1 - dist[k](abs(a1 - a2))
    result = FDR(res, fdr)
    return result[(abs(result.difference) > threshold)].sort_values(
        'difference', ascending=False)


def _parse_sample(ica_data, sample: Union[Collection, str]):
    """
    Parses sample inputs into a list of sample IDs
    Args:
        ica_data: IcaData object
        sample: List of sample IDs or "project:condition"

    Returns: A list of samples

    """
    sample_table = ica_data.sample_table
    if isinstance(sample, str):
        proj, cond = re.search('(.*):(.*)', sample).groups()
        samples = sample_table[(sample_table.project == proj) &
                               (sample_table.condition == cond)].index
        if len(samples) == 0:
            raise ValueError(f'No samples exist for project={proj} condition='
                             f'{cond}')
        else:
            return samples
    else:
        return sample


####################
# Compare ICA runs #
####################


def _make_dot_graph(S1: pd.DataFrame, S2: pd.DataFrame, metric: str,
                    cutoff: float, show_all: bool):
    """
    Given two S matrices, returns the dot graph and name links of the various
    connected ICA components
    Args:
        S1: S matrix from the first organism
        S2: S matrix from the second organism
        metric: Statistical test to use (default:'pearson')
        cutoff: Float cut off value for pearson statistical test
        show_all:

    Returns: Dot graph and name links of connected ICA components

    """

    # Only keep genes found in both S matrices
    common = set(S1.index) & set(S2.index)

    if len(common) == 0:
        raise KeyError("No common genes")

    s1 = S1.reindex(common)
    s2 = S2.reindex(common)

    # Ensure column names are strings
    s1.columns = s1.columns.astype(str)
    s2.columns = s2.columns.astype(str)

    # Split names in half if necessary for comp1
    cols = {}
    for x in s1.columns:
        if len(x) > 10:
            cols[x] = x[:len(x) // 2] + '-\n' + x[len(x) // 2:]
        else:
            cols[x] = x
    s1.columns = [cols[x] for x in s1.columns]

    # Calculate correlation matrix
    corr = np.zeros((len(s1.columns), len(s2.columns)))

    for i, k1 in tqdm.tqdm(enumerate(s1.columns), total=len(s1.columns)):
        for j, k2 in enumerate(s2.columns):
            if metric == 'pearson':
                corr[i, j] = abs(stats.pearsonr(s1[k1], s2[k2])[0])
            elif metric == 'spearman':
                corr[i, j] = abs(stats.spearmanr(s1[k1], s2[k2])[0])

    # Only keep genes found in both S matrices
    DF_corr = pd.DataFrame(corr, index=s1.columns, columns=s2.columns)

    # Initialize Graph
    dot = Digraph(engine='dot', graph_attr={'ranksep': '0.3', 'nodesep': '0',
                                            'packmode': 'array_u',
                                            'size': '10,10'},
                  node_attr={'fontsize': '14', 'shape': 'none'},
                  edge_attr={'arrowsize': '0.5'}, format='png')

    # Set up linkage and designate terminal nodes
    loc1, loc2 = np.where(DF_corr > cutoff)
    links = list(zip(s1.columns[loc1], s2.columns[loc2]))

    if len(links) == 0:
        warnings.warn('No components shared across runs')
        return None, None
    if show_all is True:
        # Initialize Nodes
        for k in sorted(s2.columns):
            if k in s2.columns[loc2]:
                color = 'black'
                font = 'helvetica'
            else:
                color = 'red'
                font = 'helvetica-bold'
            dot.node('data2_' + str(k), label=k,
                     _attributes={'fontcolor': color, 'fontname': font})

        for k in s1.columns:
            if k in s1.columns[loc1]:
                color = 'black'
                font = 'helvetica'
            else:
                color = 'red'
                font = 'helvetica-bold'
            dot.node('data1_' + str(k), label=k,
                     _attributes={'fontcolor': color, 'fontname': font})

        # Add links between related components
        for k1, k2 in links:
            width = DF_corr.loc[k1, k2] * 5
            dot.edge('data1_' + str(k1), 'data2_' + str(k2),
                     _attributes={'penwidth': '{:.2f}'.format(width)})
    else:
        # Initialize Nodes
        for k in sorted(s2.columns):
            if k in s2.columns[loc2]:
                color = 'black'
                font = 'helvetica'
                dot.node('data2_' + str(k), label=k,
                         _attributes={'fontcolor': color, 'fontname': font})

        for k in s1.columns:
            if k in s1.columns[loc1]:
                color = 'black'
                font = 'helvetica'
                dot.node('data1_' + str(k), label=k,
                         _attributes={'fontcolor': color, 'fontname': font})

        # Add links between related components
        for k1, k2 in links:
            if k1 in s1.columns[loc1] and k2 in s2.columns[loc2]:
                width = DF_corr.loc[k1, k2] * 5
                dot.edge('data1_' + str(k1), 'data2_' + str(k2),
                         _attributes={'penwidth': '{:.2f}'.format(width)})

    # Reformat names back to normal
    name1, name2 = list(zip(*links))
    inv_cols = {v: k for k, v in cols.items()}
    name_links = list(zip([inv_cols[x] for x in name1], name2))
    return dot, name_links


def _gene_dictionary(gene_list: Collection):
    """
    Given a list of genes, will return a string for what organism best matches
        the gene prefixes
    Args:
        gene_list: List of genes, usually from an S matrix

    Returns:
        String of the organism name specific to the _pull_bbh_csv function
    """
    gene_to_org_dict = {"A1S": "aBaumannii", "BSU": "bSubtilis",
                        "MPN": "mPneumoniae", "PP": "pPutida",
                        "PSPTO": "pSyringae", "STMMW": "sEnterica_D23580",
                        "SEN": "sEnterica_enteritidis",
                        "SL1344": "sEnterica_SL1344",
                        "STM474": "sEnterica_ST4_74", "USA300HOU": "sAureus",
                        "SACI": "sAcidocaldarius", "SYNPCC7942": "sElongatus",
                        "b": "eColi", "Rv": "mTuberculosis",
                        "PA": "pAeruginosa", "STM": "sEnterica_full",
                        "SCO": "sCoelicolor"}

    org_counts = {}
    for gene in gene_list:
        try:
            curr_org = gene_to_org_dict[gene.split("_")[0]]
            if curr_org not in org_counts.keys():
                org_counts.update({curr_org: 1})
            else:
                org_counts.update({curr_org: org_counts[curr_org] + 1})
        except KeyError:
            try:
                curr_org = gene_to_org_dict[split("[0-9]", gene, maxsplit=1)[0]]
                if curr_org not in org_counts.keys():
                    org_counts.update({curr_org: 1})
                else:
                    org_counts.update({curr_org: org_counts[curr_org] + 1})
            except KeyError:
                continue
    if (org_counts[max(org_counts)] / len(gene_list)) >= .7:
        return max(org_counts)
    else:
        print("One of your org files contains too many different genes "
              + str((org_counts[max(org_counts)] / len(gene_list))))
        raise KeyError


def _pull_bbh_csv(org_1: str, org_2: str, ortho_dir: str, S1: pd.DataFrame):
    """
    Receives an the S matrix for an organism and returns the same S matrix
    with index genes translated into the orthologs in organism 2
    Args:
        org_1: Name of organism 1 based on the following format: Ex. "eColi"
        "mTuberculosis". Can use output of _gene_dictionary function
        org_2: Name of organism 2 based on the following format: Ex. "eColi"
        "mTuberculosis". Can use output of
    _gene_dictionary function
        ortho_dir: String path to the "bbh_csv" directory in the
        "modulome_compare_data" repository. Ex.
        "../../modulome_compare_data/bbh_csv"
        S1: Pandas DataFrame of the S matrix for organism 1

    Returns:
        Pandas DataFrame of the S matrix for organism 1 with indexes
        translated into orthologs

    """

    for dirpath, dirname, file_arr in os.walk(ortho_dir):
        for file in file_arr:
            file_split = file.split("_vs_")
            if org_1 in file_split[0] and org_2 in file_split[1]:
                bbh_csv = os.path.join(dirpath, file)
                bbh_DF = pd.read_csv(bbh_csv, index_col="gene")
                bbh_DF.drop(columns="Unnamed: 0", inplace=True)
                bbh_DF = bbh_DF.loc[:]["subject"]

                S1_copy = S1.copy()
                S1_index = list(S1_copy.index)
                for i in range(0, len(S1_index)):
                    try:
                        S1_index[i] = bbh_DF.loc[S1_index[i]]
                    except KeyError:
                        continue
                S1_copy.index = S1_index
                return S1_copy

            elif org_1 in file_split[1] and org_2 in file_split[0]:
                bbh_csv = os.path.join(dirpath, file)
                bbh_DF = pd.read_csv(bbh_csv, index_col="subject")
                bbh_DF.drop(columns="Unnamed: 0", inplace=True)
                bbh_DF = bbh_DF.loc[:]["gene"]

                S1_copy = S1.copy()
                S1_index = list(S1_copy.index)
                for i in range(0, len(S1_index)):
                    try:
                        S1_index[i] = bbh_DF.loc[S1_index[i]]
                    except KeyError:
                        continue
                S1_copy.index = S1_index
                return S1_copy


def compare_ica(S1: pd.DataFrame, S2: pd.DataFrame, ortho_dir: Optional[str],
                cutoff: float = 0.2, auto_find: bool = True,
                org_1_name: Optional[str] = None,
                org_2_name: Optional[str] = None,
                metric='pearson', show_all=False):
    """
    Compares two S matrices between a single organism or across organisms and
    returns the connected ICA components
    Args:
        S1: Pandas Dataframe of S matrix 1
        S2: Pandas Dataframe of S Matrix 2
        ortho_dir: String of the location where organism data can be found
            (can be found under modulome/data)
        cutoff: Float cut off value for pearson statistical test
        auto_find: Automatically detect gene prefix
        org_1_name: Name of first organism
        org_2_name: Name of second organism
        metric: A string of what statistical test to use (standard is 'pearson')
        show_all: True will show all nodes of the digraph matrix

    Returns: Dot graph and name links of connected ICA components between the
    two runs or organisms.

    """
    if ortho_dir is None:
        dot, name_links = _make_dot_graph(S1, S2, metric=metric, cutoff=cutoff,
                                          show_all=show_all)
        return dot, name_links
    else:
        if auto_find is False and \
                org_1_name is not None and \
                org_2_name is not None:
            translated_S = _pull_bbh_csv(org_1_name, org_2_name, ortho_dir, S1)
            dot, name_links = _make_dot_graph(translated_S, S2, metric, cutoff,
                                              show_all=show_all)
        else:
            org_1_name = _gene_dictionary(S1.index)
            org_2_name = _gene_dictionary(S2.index)
            translated_S = _pull_bbh_csv(org_1_name, org_2_name, ortho_dir, S1)
            dot, name_links = _make_dot_graph(translated_S, S2, metric, cutoff,
                                              show_all=show_all)

        return dot, name_links
>>>>>>> e83c7f5b
<|MERGE_RESOLUTION|>--- conflicted
+++ resolved
@@ -4,25 +4,12 @@
 from itertools import combinations
 
 from matplotlib.axes import Axes
-<<<<<<< HEAD
-from typing import *
 import numpy as np
 import pandas as pd
-from typing import List
 import os
 from scipy import stats
-=======
-import numpy as np
-import pandas as pd
-from re import split
-import os
-from scipy import stats
-from graphviz import Digraph
->>>>>>> e83c7f5b
 import warnings
 from typing import *
-import tqdm
-from tqdm import tqdm_notebook as tqdm
 import re
 
 from pymodulon.enrichment import FDR
@@ -159,9 +146,6 @@
     if isinstance(gene, list):
         return result.tolist()
     else:
-<<<<<<< HEAD
-        return result
-=======
         return result
 
 
@@ -225,280 +209,4 @@
         else:
             return samples
     else:
-        return sample
-
-
-####################
-# Compare ICA runs #
-####################
-
-
-def _make_dot_graph(S1: pd.DataFrame, S2: pd.DataFrame, metric: str,
-                    cutoff: float, show_all: bool):
-    """
-    Given two S matrices, returns the dot graph and name links of the various
-    connected ICA components
-    Args:
-        S1: S matrix from the first organism
-        S2: S matrix from the second organism
-        metric: Statistical test to use (default:'pearson')
-        cutoff: Float cut off value for pearson statistical test
-        show_all:
-
-    Returns: Dot graph and name links of connected ICA components
-
-    """
-
-    # Only keep genes found in both S matrices
-    common = set(S1.index) & set(S2.index)
-
-    if len(common) == 0:
-        raise KeyError("No common genes")
-
-    s1 = S1.reindex(common)
-    s2 = S2.reindex(common)
-
-    # Ensure column names are strings
-    s1.columns = s1.columns.astype(str)
-    s2.columns = s2.columns.astype(str)
-
-    # Split names in half if necessary for comp1
-    cols = {}
-    for x in s1.columns:
-        if len(x) > 10:
-            cols[x] = x[:len(x) // 2] + '-\n' + x[len(x) // 2:]
-        else:
-            cols[x] = x
-    s1.columns = [cols[x] for x in s1.columns]
-
-    # Calculate correlation matrix
-    corr = np.zeros((len(s1.columns), len(s2.columns)))
-
-    for i, k1 in tqdm.tqdm(enumerate(s1.columns), total=len(s1.columns)):
-        for j, k2 in enumerate(s2.columns):
-            if metric == 'pearson':
-                corr[i, j] = abs(stats.pearsonr(s1[k1], s2[k2])[0])
-            elif metric == 'spearman':
-                corr[i, j] = abs(stats.spearmanr(s1[k1], s2[k2])[0])
-
-    # Only keep genes found in both S matrices
-    DF_corr = pd.DataFrame(corr, index=s1.columns, columns=s2.columns)
-
-    # Initialize Graph
-    dot = Digraph(engine='dot', graph_attr={'ranksep': '0.3', 'nodesep': '0',
-                                            'packmode': 'array_u',
-                                            'size': '10,10'},
-                  node_attr={'fontsize': '14', 'shape': 'none'},
-                  edge_attr={'arrowsize': '0.5'}, format='png')
-
-    # Set up linkage and designate terminal nodes
-    loc1, loc2 = np.where(DF_corr > cutoff)
-    links = list(zip(s1.columns[loc1], s2.columns[loc2]))
-
-    if len(links) == 0:
-        warnings.warn('No components shared across runs')
-        return None, None
-    if show_all is True:
-        # Initialize Nodes
-        for k in sorted(s2.columns):
-            if k in s2.columns[loc2]:
-                color = 'black'
-                font = 'helvetica'
-            else:
-                color = 'red'
-                font = 'helvetica-bold'
-            dot.node('data2_' + str(k), label=k,
-                     _attributes={'fontcolor': color, 'fontname': font})
-
-        for k in s1.columns:
-            if k in s1.columns[loc1]:
-                color = 'black'
-                font = 'helvetica'
-            else:
-                color = 'red'
-                font = 'helvetica-bold'
-            dot.node('data1_' + str(k), label=k,
-                     _attributes={'fontcolor': color, 'fontname': font})
-
-        # Add links between related components
-        for k1, k2 in links:
-            width = DF_corr.loc[k1, k2] * 5
-            dot.edge('data1_' + str(k1), 'data2_' + str(k2),
-                     _attributes={'penwidth': '{:.2f}'.format(width)})
-    else:
-        # Initialize Nodes
-        for k in sorted(s2.columns):
-            if k in s2.columns[loc2]:
-                color = 'black'
-                font = 'helvetica'
-                dot.node('data2_' + str(k), label=k,
-                         _attributes={'fontcolor': color, 'fontname': font})
-
-        for k in s1.columns:
-            if k in s1.columns[loc1]:
-                color = 'black'
-                font = 'helvetica'
-                dot.node('data1_' + str(k), label=k,
-                         _attributes={'fontcolor': color, 'fontname': font})
-
-        # Add links between related components
-        for k1, k2 in links:
-            if k1 in s1.columns[loc1] and k2 in s2.columns[loc2]:
-                width = DF_corr.loc[k1, k2] * 5
-                dot.edge('data1_' + str(k1), 'data2_' + str(k2),
-                         _attributes={'penwidth': '{:.2f}'.format(width)})
-
-    # Reformat names back to normal
-    name1, name2 = list(zip(*links))
-    inv_cols = {v: k for k, v in cols.items()}
-    name_links = list(zip([inv_cols[x] for x in name1], name2))
-    return dot, name_links
-
-
-def _gene_dictionary(gene_list: Collection):
-    """
-    Given a list of genes, will return a string for what organism best matches
-        the gene prefixes
-    Args:
-        gene_list: List of genes, usually from an S matrix
-
-    Returns:
-        String of the organism name specific to the _pull_bbh_csv function
-    """
-    gene_to_org_dict = {"A1S": "aBaumannii", "BSU": "bSubtilis",
-                        "MPN": "mPneumoniae", "PP": "pPutida",
-                        "PSPTO": "pSyringae", "STMMW": "sEnterica_D23580",
-                        "SEN": "sEnterica_enteritidis",
-                        "SL1344": "sEnterica_SL1344",
-                        "STM474": "sEnterica_ST4_74", "USA300HOU": "sAureus",
-                        "SACI": "sAcidocaldarius", "SYNPCC7942": "sElongatus",
-                        "b": "eColi", "Rv": "mTuberculosis",
-                        "PA": "pAeruginosa", "STM": "sEnterica_full",
-                        "SCO": "sCoelicolor"}
-
-    org_counts = {}
-    for gene in gene_list:
-        try:
-            curr_org = gene_to_org_dict[gene.split("_")[0]]
-            if curr_org not in org_counts.keys():
-                org_counts.update({curr_org: 1})
-            else:
-                org_counts.update({curr_org: org_counts[curr_org] + 1})
-        except KeyError:
-            try:
-                curr_org = gene_to_org_dict[split("[0-9]", gene, maxsplit=1)[0]]
-                if curr_org not in org_counts.keys():
-                    org_counts.update({curr_org: 1})
-                else:
-                    org_counts.update({curr_org: org_counts[curr_org] + 1})
-            except KeyError:
-                continue
-    if (org_counts[max(org_counts)] / len(gene_list)) >= .7:
-        return max(org_counts)
-    else:
-        print("One of your org files contains too many different genes "
-              + str((org_counts[max(org_counts)] / len(gene_list))))
-        raise KeyError
-
-
-def _pull_bbh_csv(org_1: str, org_2: str, ortho_dir: str, S1: pd.DataFrame):
-    """
-    Receives an the S matrix for an organism and returns the same S matrix
-    with index genes translated into the orthologs in organism 2
-    Args:
-        org_1: Name of organism 1 based on the following format: Ex. "eColi"
-        "mTuberculosis". Can use output of _gene_dictionary function
-        org_2: Name of organism 2 based on the following format: Ex. "eColi"
-        "mTuberculosis". Can use output of
-    _gene_dictionary function
-        ortho_dir: String path to the "bbh_csv" directory in the
-        "modulome_compare_data" repository. Ex.
-        "../../modulome_compare_data/bbh_csv"
-        S1: Pandas DataFrame of the S matrix for organism 1
-
-    Returns:
-        Pandas DataFrame of the S matrix for organism 1 with indexes
-        translated into orthologs
-
-    """
-
-    for dirpath, dirname, file_arr in os.walk(ortho_dir):
-        for file in file_arr:
-            file_split = file.split("_vs_")
-            if org_1 in file_split[0] and org_2 in file_split[1]:
-                bbh_csv = os.path.join(dirpath, file)
-                bbh_DF = pd.read_csv(bbh_csv, index_col="gene")
-                bbh_DF.drop(columns="Unnamed: 0", inplace=True)
-                bbh_DF = bbh_DF.loc[:]["subject"]
-
-                S1_copy = S1.copy()
-                S1_index = list(S1_copy.index)
-                for i in range(0, len(S1_index)):
-                    try:
-                        S1_index[i] = bbh_DF.loc[S1_index[i]]
-                    except KeyError:
-                        continue
-                S1_copy.index = S1_index
-                return S1_copy
-
-            elif org_1 in file_split[1] and org_2 in file_split[0]:
-                bbh_csv = os.path.join(dirpath, file)
-                bbh_DF = pd.read_csv(bbh_csv, index_col="subject")
-                bbh_DF.drop(columns="Unnamed: 0", inplace=True)
-                bbh_DF = bbh_DF.loc[:]["gene"]
-
-                S1_copy = S1.copy()
-                S1_index = list(S1_copy.index)
-                for i in range(0, len(S1_index)):
-                    try:
-                        S1_index[i] = bbh_DF.loc[S1_index[i]]
-                    except KeyError:
-                        continue
-                S1_copy.index = S1_index
-                return S1_copy
-
-
-def compare_ica(S1: pd.DataFrame, S2: pd.DataFrame, ortho_dir: Optional[str],
-                cutoff: float = 0.2, auto_find: bool = True,
-                org_1_name: Optional[str] = None,
-                org_2_name: Optional[str] = None,
-                metric='pearson', show_all=False):
-    """
-    Compares two S matrices between a single organism or across organisms and
-    returns the connected ICA components
-    Args:
-        S1: Pandas Dataframe of S matrix 1
-        S2: Pandas Dataframe of S Matrix 2
-        ortho_dir: String of the location where organism data can be found
-            (can be found under modulome/data)
-        cutoff: Float cut off value for pearson statistical test
-        auto_find: Automatically detect gene prefix
-        org_1_name: Name of first organism
-        org_2_name: Name of second organism
-        metric: A string of what statistical test to use (standard is 'pearson')
-        show_all: True will show all nodes of the digraph matrix
-
-    Returns: Dot graph and name links of connected ICA components between the
-    two runs or organisms.
-
-    """
-    if ortho_dir is None:
-        dot, name_links = _make_dot_graph(S1, S2, metric=metric, cutoff=cutoff,
-                                          show_all=show_all)
-        return dot, name_links
-    else:
-        if auto_find is False and \
-                org_1_name is not None and \
-                org_2_name is not None:
-            translated_S = _pull_bbh_csv(org_1_name, org_2_name, ortho_dir, S1)
-            dot, name_links = _make_dot_graph(translated_S, S2, metric, cutoff,
-                                              show_all=show_all)
-        else:
-            org_1_name = _gene_dictionary(S1.index)
-            org_2_name = _gene_dictionary(S2.index)
-            translated_S = _pull_bbh_csv(org_1_name, org_2_name, ortho_dir, S1)
-            dot, name_links = _make_dot_graph(translated_S, S2, metric, cutoff,
-                                              show_all=show_all)
-
-        return dot, name_links
->>>>>>> e83c7f5b
+        return sample