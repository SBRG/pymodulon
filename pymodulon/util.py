--- conflicted
+++ resolved
@@ -13,12 +13,7 @@
 from scipy import stats
 import tqdm
 from graphviz import Digraph
-<<<<<<< HEAD
-from tqdm import tqdm_notebook as tqdm
-from scipy import sparse
-=======
 import warnings
->>>>>>> dc48e92d
 
 ################
 # Type Aliases #
@@ -158,21 +153,6 @@
 ####################
 # Compare ICA runs #
 ####################
-
-<<<<<<< HEAD
-from scipy import sparse
-import numpy as np
-import pandas as pd
-from re import split
-from typing import List, Dict
-import os
-from scipy import stats, special
-import tqdm
-from graphviz import Digraph
-import warnings
-
-=======
->>>>>>> dc48e92d
 
 def _make_dot_graph(S1: pd.DataFrame, S2: pd.DataFrame, metric: str,
                     cutoff: float, show_all: bool):
@@ -296,20 +276,6 @@
     return dot, name_links
 
 
-<<<<<<< HEAD
-def _gene_dictionary(gene_list: List):
-    """
-    Given a list of genes, will return a string for what organism best matches the gene prefixes
-    Args
-        :param gene_list: List of genes, usually from an S matrix
-        :return: String of the organism name specific to the _pull_bbh_csv function
-    """
-    gene_to_org_dict = {"A1S": "aBaumannii", "BSU": "bSubtilis", "MPN": "mPneumoniae", "PP": "pPutida",
-                        "PSPTO": "pSyringae", "STMMW": "sEnterica_D23580", "SEN": "sEnterica_enteritidis",
-                        "SL1344": "sEnterica_SL1344", "STM474": "sEnterica_ST4_74", "USA300HOU": "sAureus",
-                        "SACI": "sAcidocaldarius", "SYNPCC7942": "sElongatus", "b": "eColi", "Rv": "mTuberculosis",
-                        "PA": "pAeruginosa", "STM": "sEnterica_full", "SCO": "sCoelicolor"}
-=======
 def _gene_dictionary(gene_list: Collection):
     """
     Given a list of genes, will return a string for what organism best matches
@@ -330,7 +296,6 @@
                         "b": "eColi", "Rv": "mTuberculosis",
                         "PA": "pAeruginosa", "STM": "sEnterica_full",
                         "SCO": "sCoelicolor"}
->>>>>>> dc48e92d
 
     org_counts = {}
     for gene in gene_list:
@@ -353,25 +318,6 @@
         return max(org_counts)
     else:
         print("One of your org files contains too many different genes "
-<<<<<<< HEAD
-              +str((org_counts[max(org_counts)] / len(gene_list))))
-        raise KeyError
-
-
-def _pull_bbh_csv(org_1: str, org_2: str, ortho_dir: str, S1: pd.DataFrame):
-    """
-    Receives an the S matrix for an organism and returns the same S matrix with index genes translated into the
-    orthologs in organism 2
-    :param org_1: Name of organism 1 based on the following format: Ex. "eColi" "mTuberculosis". Can use output of
-    _gene_dictionary function
-    :param org_2: Name of organism 2 based on the following format: Ex. "eColi" "mTuberculosis". Can use output of
-    _gene_dictionary function
-    :param ortho_dir: String path to the "bbh_csv" directory in the "modulome_compare_data" repository.
-    Ex. "../../modulome_compare_data/bbh_csv"
-    :param S1: Pandas DataFrame of the S matrix for organism 1
-    :return: Pandas DataFrame of the S matrix for organism 1 with indexes translated into orthologs
-    """
-=======
               + str((org_counts[max(org_counts)] / len(gene_list))))
         raise KeyError
 
@@ -397,7 +343,6 @@
 
     """
 
->>>>>>> dc48e92d
     for dirpath, dirname, file_arr in os.walk(ortho_dir):
         for file in file_arr:
             file_split = file.split("_vs_")
@@ -434,17 +379,11 @@
                 return S1_copy
 
 
-<<<<<<< HEAD
-def compare_ica(S1: pd.DataFrame, S2: pd.DataFrame, ortho_dir, auto_find: bool = True, org_1_name: str = None,
-                org_2_name: str = None,
-                metric='pearson', cutoff=0.2, show_all=False):
-=======
 def compare_ica(S1: pd.DataFrame, S2: pd.DataFrame, ortho_dir: Optional[str],
                 cutoff: float = 0.2, auto_find: bool = True,
                 org_1_name: Optional[str] = None,
                 org_2_name: Optional[str] = None,
                 metric='pearson', show_all=False):
->>>>>>> dc48e92d
     """
     Compares two S matrices between a single organism or across organisms and
     returns the connected ICA components
@@ -469,13 +408,9 @@
                                           show_all=show_all)
         return dot, name_links
     else:
-<<<<<<< HEAD
-        if auto_find is False and org_1_name is not None and org_2_name is not None:
-=======
         if auto_find is False and \
                 org_1_name is not None and \
                 org_2_name is not None:
->>>>>>> dc48e92d
             translated_S = _pull_bbh_csv(org_1_name, org_2_name, ortho_dir, S1)
             dot, name_links = _make_dot_graph(translated_S, S2, metric, cutoff,
                                               show_all=show_all)
