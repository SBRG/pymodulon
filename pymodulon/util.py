--- conflicted
+++ resolved
@@ -87,249 +87,4 @@
     if len(comp_genes) == len(ic.index):
         return max(comp_genes) + .05
     else:
-        return np.mean([ordered_genes.iloc[i], ordered_genes.iloc[i - 1]])
-
-
-<<<<<<< HEAD
-######################
-## Compare ICA runs ##
-######################
-
-from graphviz import Digraph
-from scipy.cluster.hierarchy import linkage, dendrogram
-import tqdm
-from scipy import sparse
-
-
-def _make_dot_graph(S1: pd.DataFrame, S2: pd.DataFrame, metric: str, cutoff: float, show_all: bool):
-    """
-    Given two S matrices, returns the dot graph and name links of the various connected ICA components
-    :param S1: S matrix from the first organism
-    :param S2: S matrix from the second organism
-    :param metric: A string of what statistical test to use (standard is 'pearson')
-    :param cutoff: Float cut off value for pearson statistical test
-    :return: Dot graph and name links of connected ICA components
-    """
-
-    # Only keep genes found in both S matrices
-    common = set(S1.index) & set(S2.index)
-    s1 = S1.reindex(common)
-    s2 = S2.reindex(common)
-
-    # Ensure column names are strings
-    s1.columns = s1.columns.astype(str)
-    s2.columns = s2.columns.astype(str)
-
-    # Split names in half if necessary for comp1
-    cols = {}
-    for x in s1.columns:
-        if len(x) > 10:
-            cols[x] = x[:len(x) // 2] + '-\n' + x[len(x) // 2:]
-        else:
-            cols[x] = x
-    s1.columns = [cols[x] for x in s1.columns]
-
-    # Calculate correlation matrix
-    corr = np.zeros((len(s1.columns), len(s2.columns)))
-
-    for i, k1 in tqdm.tqdm(enumerate(s1.columns), total=len(s1.columns)):
-        for j, k2 in enumerate(s2.columns):
-            if metric == 'pearson':
-                corr[i, j] = abs(stats.pearsonr(s1[k1], s2[k2])[0])
-            elif metric == 'spearman':
-                corr[i, j] = abs(stats.spearmanr(s1[k1], s2[k2])[0])
-
-    DF_corr = pd.DataFrame(corr, index=s1.columns, columns=s2.columns)  # Only keep genes found in both S matrices
-
-    # Initialize Graph
-    dot = Digraph(engine='dot', graph_attr={'ranksep': '0.3', 'nodesep': '0', 'packmode': 'array_u', 'size': '10,10'},
-                  node_attr={'fontsize': '14', 'shape': 'none'},
-                  edge_attr={'arrowsize': '0.5'}, format='png')
-
-    # Set up linkage and designate terminal nodes
-    loc1, loc2 = np.where(DF_corr > cutoff)
-    links = list(zip(s1.columns[loc1], s2.columns[loc2]))
-
-    if len(links) == 0:
-        warn('No components shared across runs')
-        return None, None
-    if show_all is True:
-        # Initialize Nodes
-        for k in sorted(s2.columns):
-            if k in s2.columns[loc2]:
-                color = 'black'
-                font = 'helvetica'
-            else:
-                color = 'red'
-                font = 'helvetica-bold'
-            dot.node('data2_' + str(k), label=k, _attributes={'fontcolor': color, 'fontname': font})
-
-        for k in s1.columns:
-            if k in s1.columns[loc1]:
-                color = 'black'
-                font = 'helvetica'
-            else:
-                color = 'red'
-                font = 'helvetica-bold'
-            dot.node('data1_' + str(k), label=k, _attributes={'fontcolor': color, 'fontname': font})
-
-        # Add links between related components
-        for k1, k2 in links:
-            width = DF_corr.loc[k1, k2] * 5
-            dot.edge('data1_' + str(k1), 'data2_' + str(k2), _attributes={'penwidth': '{:.2f}'.format(width)})
-    else:
-        # Initialize Nodes
-        for k in sorted(s2.columns):
-            if k in s2.columns[loc2]:
-                color = 'black'
-                font = 'helvetica'
-                dot.node('data2_' + str(k), label=k, _attributes={'fontcolor': color, 'fontname': font})
-
-        for k in s1.columns:
-            if k in s1.columns[loc1]:
-                color = 'black'
-                font = 'helvetica'
-                dot.node('data1_' + str(k), label=k, _attributes={'fontcolor': color, 'fontname': font})
-
-        # Add links between related components
-        for k1, k2 in links:
-            if k1 in s1.columns[loc1] and k2 in s2.columns[loc2]:
-                width = DF_corr.loc[k1, k2] * 5
-                dot.edge('data1_' + str(k1), 'data2_' + str(k2), _attributes={'penwidth': '{:.2f}'.format(width)})
-
-    # Reformat names back to normal
-    name1, name2 = list(zip(*links))
-    inv_cols = {v: k for k, v in cols.items()}
-    name_links = list(zip([inv_cols[x] for x in name1], name2))
-    return dot, name_links
-
-
-def _load_ortho_matrix(ortho_dir: str):
-    """
-    Load the .npz file and organism labels and compiles them into one
-    :param ortho_dir: String of the location where organism data can be found (can be found under modulome/data)
-    :return: Pandas Dataframe of the full organism compare matrix
-    """
-    filename = os.path.join(ortho_dir, "org_compare.npz")
-    label_file = os.path.join(ortho_dir, "org_compare_label.txt")
-    ortho_DF = pd.DataFrame(sparse.load_npz(filename).toarray())
-    labels = list(pd.read_csv(label_file, header=None, nrows=1).loc[0][:])
-
-    ortho_DF.index = labels
-    ortho_DF.columns = labels
-
-    # Filter out different strains of Salmonella, only leaves LT2 strain
-    filter = []
-    for i in ortho_DF.index:
-        if "STM" in i and "_" in i:
-            filter.append(i)
-
-    ortho_DF.drop(filter, inplace=True)
-    ortho_DF.drop(columns=filter, inplace=True)
-
-    return ortho_DF
-
-
-def _extract_genes(gene_set_1: List, gene_set_2: List, ortho_DF):
-    """
-    Returns a Panda Series that contains a cut down version of the complete Comparison DF, where the rows are only genes
-    found in the I-modulon component
-    :param gene_set_1: list of genes from organism 1
-    :param gene_set_2: list of genes from organism 2
-    :param ortho_DF: Full ortholog comparison Dataframe
-    :return: A reduced version of the ortho_DF Dataframe that only contains the genes from gene_set_1 and gene_set_2
-    """
-
-    rows = ortho_DF.loc[ortho_DF.index.isin(list(gene_set_1))][:].index
-    columns = ortho_DF.loc[:][ortho_DF.columns.isin(list(gene_set_2))].index
-
-    reduced_DF = ortho_DF.loc[rows][columns]
-
-    reduced_DF = reduced_DF.replace(0, np.nan)
-    reduced_DF = reduced_DF.dropna(axis=1, how="all")
-    reduced_DF = reduced_DF.replace(np.nan, 0)
-
-    return reduced_DF
-
-
-def _translate_genes(gene_list: List, reduced_DF: pd.DataFrame):
-    """
-    Converts genes from one list to their corresponding ortholog of another organism
-    :param gene_list: List of genes to be translated
-    :param reduced_DF: Pandas Dataframe of the orthologs between your two target organisms
-    :return: List of genes that have been translated
-    """
-    gene_list_copy = gene_list
-    for i in range(0, len(gene_list_copy)):
-        try:
-            convert_column = reduced_DF[gene_list_copy[i]]
-            gene_list_copy[i] = str(convert_column.loc[convert_column == 1][:].index[0])
-        except KeyError as e:
-            continue
-    return gene_list_copy
-
-
-def compare_ica(S1: pd.DataFrame, S2: pd.DataFrame, ortho_dir, metric='pearson', cutoff=0.2, show_all=False):
-    """
-    Compares two S matrices between a single organism or across organisms and returns the connected ICA components
-    :param S1: Pandas Dataframe of S matrix 1
-    :param S2: Pandas Dataframe of S Matrix 2
-    :param ortho_dir: String of the location where organism data can be found (can be found under modulome/data)
-    :param metric: A string of what statistical test to use (standard is 'pearson')
-    :param cutoff: Float cut off value for pearson statistical test
-    :param show_all: True will show all nodes of the digraph matrix
-    :return: Dot graph and name links of connected ICA components between the two runs or organisms.
-    """
-    if ortho_dir is None:
-        dot, name_links = _make_dot_graph(S1, S2, metric=metric, cutoff=cutoff, show_all=show_all)
-        return dot, name_links
-    else:
-        ortho_DF = _load_ortho_matrix(ortho_dir)
-        ortho_reduced_DF = _extract_genes(list(S1.index), list(S2.index), ortho_DF)
-        translated_genes = _translate_genes(list(S2.index), ortho_reduced_DF)
-        S2.index = translated_genes
-        dot, name_links = _make_dot_graph(S1, S2, metric, cutoff, show_all=show_all)
-        return dot, name_links
-
-#########################
-## Activity Clustering ##
-#########################
-=======
-def name2num(ica_data, gene: Union[Iterable, str]) -> Union[Iterable, str]:
-    """
-    Convert a gene name to the locus tag
-    Args:
-        ica_data: IcaData object
-        gene: Gene name or list of gene names
-
-    Returns: Locus tag or list of locus tags
-
-    """
-    gene_table = ica_data.gene_table
-    if 'gene_name' not in gene_table.columns:
-        raise ValueError('Gene table does not contain "gene_name" column.')
-
-    if isinstance(gene, str):
-        gene_list = [gene]
-    else:
-        gene_list = gene
-
-    final_list = []
-    for g in gene_list:
-        loci = gene_table[gene_table.gene_name == g].index
-
-        # Ensure only one locus maps to this gene
-        if len(loci) == 0:
-            raise ValueError('Gene does not exist: {}'.format(g))
-        elif len(loci) > 1:
-            warnings.warn('Found multiple genes named {}. Only '
-                          'reporting first locus tag'.format(g))
-
-        final_list.append(loci[0])
-
-    # Return string if string was given as input
-    if isinstance(gene, str):
-        return final_list[0]
-    else:
-        return final_list
->>>>>>> 312c394a
+        return np.mean([ordered_genes.iloc[i], ordered_genes.iloc[i - 1]])