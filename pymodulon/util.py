<<<<<<< HEAD
import os
from re import split
import warnings

from graphviz import Digraph
from matplotlib.axes import Axes
import numpy as np
import pandas as pd
from scipy import stats
from typing import *
import tqdm
from tqdm import tqdm_notebook as tqdm

=======
"""
General utility functions for the pymodulon package
"""

from matplotlib.axes import Axes
from typing import *
from tqdm import tqdm_notebook as tqdm
import numpy as np
import pandas as pd
from re import split
from typing import List
import os
from scipy import stats
import tqdm
from graphviz import Digraph
import warnings
>>>>>>> e1db2fad

################
# Type Aliases #
################
Ax = TypeVar("Ax", Axes, object)
Data = Union[pd.DataFrame, os.PathLike]
SeqSetStr = Union[Sequence[str], Set[str], str]
ImodName = Union[str, int]
ImodNameList = Union[ImodName, List[ImodName]]


def _check_table(table: Data, name: str, index: Optional[Collection] = None,
                 index_col=0):
    # Set as empty dataframe if not input given
    if table is None:
        return pd.DataFrame(index=index)

    # Load table if necessary
    elif isinstance(table, str):
        try:
            table = pd.read_json(table)
        except ValueError:
            sep = '\t' if table.endswith('.tsv') else ','
            table = pd.read_csv(table, index_col=index_col, sep=sep)

    if isinstance(table, pd.DataFrame):
        # dont run _check_table_helper if no index is passed
        return table if index is None else _check_table_helper(table, index,
                                                               name)
    else:
        raise TypeError('{}_table must be a pandas DataFrame '
                        'filename or a valid JSON string'.format(name))


def _check_table_helper(table: pd.DataFrame, index: Optional[Collection],
                        name: ImodName):
    if table.shape == (0, 0):
        return pd.DataFrame(index=index)
    # Check if all indices are in table
    missing_index = list(set(index) - set(table.index))
    if len(missing_index) > 0:
        warnings.warn('Some {} are missing from the {} table: {}'
                      .format(name, name, missing_index))

    # Remove extra indices from table
    table = table.loc[index]
    return table


def compute_threshold(ic: pd.Series, dagostino_cutoff: float):
    """
    Computes D'agostino-test-based threshold for a component of an M matrix
    :param ic: Pandas Series containing an independent component
    :param dagostino_cutoff: Minimum D'agostino test statistic value
        to determine threshold
    :return: iModulon threshold
    """
    i = 0

    # Sort genes based on absolute value
    ordered_genes = abs(ic).sort_values()

    # Compute k2-statistic
    k_square, p = stats.normaltest(ic)

    # Iteratively remove gene w/ largest weight until k2-statistic < cutoff
    while k_square > dagostino_cutoff:
        i -= 1
        k_square, p = stats.normaltest(ic.loc[ordered_genes.index[:i]])

    # Select genes in iModulon
    comp_genes = ordered_genes.iloc[i:]

    # Slightly modify threshold to improve plotting visibility
    if len(comp_genes) == len(ic.index):
        return max(comp_genes) + .05
    else:
        return np.mean([ordered_genes.iloc[i], ordered_genes.iloc[i - 1]])


def name2num(ica_data, gene: Union[Iterable, str]) -> Union[Iterable, str]:
    """
    Convert a gene name to the locus tag
    Args:
        ica_data: IcaData object
        gene: Gene name or list of gene names

    Returns: Locus tag or list of locus tags

    """
    gene_table = ica_data.gene_table
    if 'gene_name' not in gene_table.columns:
        raise ValueError('Gene table does not contain "gene_name" column.')

    if isinstance(gene, str):
        gene_list = [gene]
    else:
        gene_list = gene

    final_list = []
    for g in gene_list:
        loci = gene_table[gene_table.gene_name == g].index

        # Ensure only one locus maps to this gene
        if len(loci) == 0:
            raise ValueError('Gene does not exist: {}'.format(g))
        elif len(loci) > 1:
            warnings.warn('Found multiple genes named {}. Only '
                          'reporting first locus tag'.format(g))

        final_list.append(loci[0])

    # Return string if string was given as input
    if isinstance(gene, str):
        return final_list[0]
    else:
        return final_list


def num2name(ica_data, gene: Union[Iterable, str]) -> Union[Iterable, str]:
    """
    Convert a locus tag to the gene name
    Args:
        ica_data: IcaData object
        gene: Locus tag or list of locus tags

    Returns: Gene name or list of gene names

    """
    result = ica_data.gene_table.loc[gene].gene_name
    if isinstance(gene, list):
        return result.tolist()
    else:
        return result


####################
# Compare ICA runs #
####################

<<<<<<< HEAD
=======

>>>>>>> e1db2fad
def _make_dot_graph(S1: pd.DataFrame, S2: pd.DataFrame, metric: str,
                    cutoff: float, show_all: bool):
    """
    Given two S matrices, returns the dot graph and name links of the various
    connected ICA components
    Args:
        S1: S matrix from the first organism
        S2: S matrix from the second organism
        metric: Statistical test to use (default:'pearson')
        cutoff: Float cut off value for pearson statistical test
        show_all:

    Returns: Dot graph and name links of connected ICA components

    """

    # Only keep genes found in both S matrices
    common = set(S1.index) & set(S2.index)

    if len(common) == 0:
        raise KeyError("No common genes")

    s1 = S1.reindex(common)
    s2 = S2.reindex(common)

    # Ensure column names are strings
    s1.columns = s1.columns.astype(str)
    s2.columns = s2.columns.astype(str)

    # Split names in half if necessary for comp1
    cols = {}
    for x in s1.columns:
        if len(x) > 10:
            cols[x] = x[:len(x) // 2] + '-\n' + x[len(x) // 2:]
        else:
            cols[x] = x
    s1.columns = [cols[x] for x in s1.columns]

    # Calculate correlation matrix
    corr = np.zeros((len(s1.columns), len(s2.columns)))

    for i, k1 in tqdm.tqdm(enumerate(s1.columns), total=len(s1.columns)):
        for j, k2 in enumerate(s2.columns):
            if metric == 'pearson':
                corr[i, j] = abs(stats.pearsonr(s1[k1], s2[k2])[0])
            elif metric == 'spearman':
                corr[i, j] = abs(stats.spearmanr(s1[k1], s2[k2])[0])

    # Only keep genes found in both S matrices
    DF_corr = pd.DataFrame(corr, index=s1.columns, columns=s2.columns)

    # Initialize Graph
    dot = Digraph(engine='dot', graph_attr={'ranksep': '0.3', 'nodesep': '0',
                                            'packmode': 'array_u',
                                            'size': '10,10'},
                  node_attr={'fontsize': '14', 'shape': 'none'},
                  edge_attr={'arrowsize': '0.5'}, format='png')

    # Set up linkage and designate terminal nodes
    loc1, loc2 = np.where(DF_corr > cutoff)
    links = list(zip(s1.columns[loc1], s2.columns[loc2]))

    if len(links) == 0:
        warnings.warn('No components shared across runs')
        return None, None
    if show_all is True:
        # Initialize Nodes
        for k in sorted(s2.columns):
            if k in s2.columns[loc2]:
                color = 'black'
                font = 'helvetica'
            else:
                color = 'red'
                font = 'helvetica-bold'
            dot.node('data2_' + str(k), label=k,
                     _attributes={'fontcolor': color, 'fontname': font})

        for k in s1.columns:
            if k in s1.columns[loc1]:
                color = 'black'
                font = 'helvetica'
            else:
                color = 'red'
                font = 'helvetica-bold'
            dot.node('data1_' + str(k), label=k,
                     _attributes={'fontcolor': color, 'fontname': font})

        # Add links between related components
        for k1, k2 in links:
            width = DF_corr.loc[k1, k2] * 5
            dot.edge('data1_' + str(k1), 'data2_' + str(k2),
                     _attributes={'penwidth': '{:.2f}'.format(width)})
    else:
        # Initialize Nodes
        for k in sorted(s2.columns):
            if k in s2.columns[loc2]:
                color = 'black'
                font = 'helvetica'
                dot.node('data2_' + str(k), label=k,
                         _attributes={'fontcolor': color, 'fontname': font})

        for k in s1.columns:
            if k in s1.columns[loc1]:
                color = 'black'
                font = 'helvetica'
                dot.node('data1_' + str(k), label=k,
                         _attributes={'fontcolor': color, 'fontname': font})

        # Add links between related components
        for k1, k2 in links:
            if k1 in s1.columns[loc1] and k2 in s2.columns[loc2]:
                width = DF_corr.loc[k1, k2] * 5
                dot.edge('data1_' + str(k1), 'data2_' + str(k2),
                         _attributes={'penwidth': '{:.2f}'.format(width)})

    # Reformat names back to normal
    name1, name2 = list(zip(*links))
    inv_cols = {v: k for k, v in cols.items()}
    name_links = list(zip([inv_cols[x] for x in name1], name2))
    return dot, name_links


def _gene_dictionary(gene_list: Collection):
    """
    Given a list of genes, will return a string for what organism best matches
        the gene prefixes
    Args:
        gene_list: List of genes, usually from an S matrix

    Returns:
        String of the organism name specific to the _pull_bbh_csv function
    """
    gene_to_org_dict = {"A1S": "aBaumannii", "BSU": "bSubtilis",
                        "MPN": "mPneumoniae", "PP": "pPutida",
                        "PSPTO": "pSyringae", "STMMW": "sEnterica_D23580",
                        "SEN": "sEnterica_enteritidis",
                        "SL1344": "sEnterica_SL1344",
                        "STM474": "sEnterica_ST4_74", "USA300HOU": "sAureus",
                        "SACI": "sAcidocaldarius", "SYNPCC7942": "sElongatus",
                        "b": "eColi", "Rv": "mTuberculosis",
                        "PA": "pAeruginosa", "STM": "sEnterica_full",
                        "SCO": "sCoelicolor"}

    org_counts = {}
    for gene in gene_list:
        try:
            curr_org = gene_to_org_dict[gene.split("_")[0]]
            if curr_org not in org_counts.keys():
                org_counts.update({curr_org: 1})
            else:
                org_counts.update({curr_org: org_counts[curr_org] + 1})
        except KeyError:
            try:
                curr_org = gene_to_org_dict[split("[0-9]", gene, maxsplit=1)[0]]
                if curr_org not in org_counts.keys():
                    org_counts.update({curr_org: 1})
                else:
                    org_counts.update({curr_org: org_counts[curr_org] + 1})
            except KeyError:
                continue
    if (org_counts[max(org_counts)] / len(gene_list)) >= .7:
        return max(org_counts)
    else:
        print("One of your org files contains too many different genes "
              + str((org_counts[max(org_counts)] / len(gene_list))))
        raise KeyError


def _pull_bbh_csv(org_1: str, org_2: str, ortho_dir: str, S1: pd.DataFrame):
    """
    Receives an the S matrix for an organism and returns the same S matrix
    with index genes translated into the orthologs in organism 2
    Args:
        org_1: Name of organism 1 based on the following format: Ex. "eColi"
        "mTuberculosis". Can use output of _gene_dictionary function
        org_2: Name of organism 2 based on the following format: Ex. "eColi"
        "mTuberculosis". Can use output of
    _gene_dictionary function
        ortho_dir: String path to the "bbh_csv" directory in the
        "modulome_compare_data" repository. Ex.
        "../../modulome_compare_data/bbh_csv"
        S1: Pandas DataFrame of the S matrix for organism 1

    Returns:
        Pandas DataFrame of the S matrix for organism 1 with indexes
        translated into orthologs

    """

    for dirpath, dirname, file_arr in os.walk(ortho_dir):
        for file in file_arr:
            file_split = file.split("_vs_")
            if org_1 in file_split[0] and org_2 in file_split[1]:
                bbh_csv = os.path.join(dirpath, file)
                bbh_DF = pd.read_csv(bbh_csv, index_col="gene")
                bbh_DF.drop(columns="Unnamed: 0", inplace=True)
                bbh_DF = bbh_DF.loc[:]["subject"]

                S1_copy = S1.copy()
                S1_index = list(S1_copy.index)
                for i in range(0, len(S1_index)):
                    try:
                        S1_index[i] = bbh_DF.loc[S1_index[i]]
                    except KeyError:
                        continue
                S1_copy.index = S1_index
                return S1_copy

            elif org_1 in file_split[1] and org_2 in file_split[0]:
                bbh_csv = os.path.join(dirpath, file)
                bbh_DF = pd.read_csv(bbh_csv, index_col="subject")
                bbh_DF.drop(columns="Unnamed: 0", inplace=True)
                bbh_DF = bbh_DF.loc[:]["gene"]

                S1_copy = S1.copy()
                S1_index = list(S1_copy.index)
                for i in range(0, len(S1_index)):
                    try:
                        S1_index[i] = bbh_DF.loc[S1_index[i]]
                    except KeyError:
                        continue
                S1_copy.index = S1_index
                return S1_copy


def compare_ica(S1: pd.DataFrame, S2: pd.DataFrame, ortho_dir: Optional[str],
                cutoff: float = 0.2, auto_find: bool = True,
                org_1_name: Optional[str] = None,
                org_2_name: Optional[str] = None,
                metric='pearson', show_all=False):
    """
    Compares two S matrices between a single organism or across organisms and
    returns the connected ICA components
    Args:
        S1: Pandas Dataframe of S matrix 1
        S2: Pandas Dataframe of S Matrix 2
        ortho_dir: String of the location where organism data can be found
            (can be found under modulome/data)
        cutoff: Float cut off value for pearson statistical test
        auto_find: Automatically detect gene prefix
        org_1_name: Name of first organism
        org_2_name: Name of second organism
        metric: A string of what statistical test to use (standard is 'pearson')
        show_all: True will show all nodes of the digraph matrix

    Returns: Dot graph and name links of connected ICA components between the
    two runs or organisms.

    """
    if ortho_dir is None:
        dot, name_links = _make_dot_graph(S1, S2, metric=metric, cutoff=cutoff,
                                          show_all=show_all)
        return dot, name_links
    else:
        if auto_find is False and \
                org_1_name is not None and \
                org_2_name is not None:
            translated_S = _pull_bbh_csv(org_1_name, org_2_name, ortho_dir, S1)
            dot, name_links = _make_dot_graph(translated_S, S2, metric, cutoff,
                                              show_all=show_all)
        else:
            org_1_name = _gene_dictionary(S1.index)
            org_2_name = _gene_dictionary(S2.index)
            translated_S = _pull_bbh_csv(org_1_name, org_2_name, ortho_dir, S1)
            dot, name_links = _make_dot_graph(translated_S, S2, metric, cutoff,
                                              show_all=show_all)

        return dot, name_links<|MERGE_RESOLUTION|>--- conflicted
+++ resolved
@@ -1,35 +1,19 @@
-<<<<<<< HEAD
-import os
-from re import split
-import warnings
-
-from graphviz import Digraph
+"""
+General utility functions for the pymodulon package
+"""
+
 from matplotlib.axes import Axes
 import numpy as np
 import pandas as pd
+from re import split
+import os
 from scipy import stats
+from graphviz import Digraph
+import warnings
 from typing import *
 import tqdm
 from tqdm import tqdm_notebook as tqdm
 
-=======
-"""
-General utility functions for the pymodulon package
-"""
-
-from matplotlib.axes import Axes
-from typing import *
-from tqdm import tqdm_notebook as tqdm
-import numpy as np
-import pandas as pd
-from re import split
-from typing import List
-import os
-from scipy import stats
-import tqdm
-from graphviz import Digraph
-import warnings
->>>>>>> e1db2fad
 
 ################
 # Type Aliases #
@@ -170,10 +154,7 @@
 # Compare ICA runs #
 ####################
 
-<<<<<<< HEAD
-=======
-
->>>>>>> e1db2fad
+
 def _make_dot_graph(S1: pd.DataFrame, S2: pd.DataFrame, metric: str,
                     cutoff: float, show_all: bool):
     """
