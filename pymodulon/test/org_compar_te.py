<<<<<<< HEAD
import sys
=======
>>>>>>> 3beaf3a3
import unittest

import pandas as pd

from pymodulon.compare import *


class MyTestCase(unittest.TestCase):
    def test_compare_ica(self):
        S2 = pd.read_csv("data/mtb_S.csv", index_col=0)
        S1 = pd.read_csv("data/ecoli_S.csv", index_col=0)
        ortho_dir = (
            "/home/sbrg/Desktop/modulome/data/organism_compare/"
            "bbh_csv/eColi_full_protein_vs"
            "_mTuberculosis_full_protein_parsed.csv"
        )
        dot, links = compare_ica(S1, S2, ortho_file=ortho_dir)
        print(links)


if __name__ == "__main__":
    unittest.main()<|MERGE_RESOLUTION|>--- conflicted
+++ resolved
@@ -1,7 +1,4 @@
-<<<<<<< HEAD
 import sys
-=======
->>>>>>> 3beaf3a3
 import unittest
 
 import pandas as pd
